<<<<<<< HEAD
stages:
- docker
- main

.rust-default:
  image: $CI_REGISTRY_IMAGE:$CI_COMMIT_REF_SLUG
  variables:
    CARGO_HOME: $CI_PROJECT_DIR/cargo
  cache:
  - key: cargo
    paths: [cargo/]
  before_script:
  ##
  ## Run ssh-agent (inside the build environment)
  ##
  - eval $(ssh-agent -s)
  ##
  ## Add the SSH key stored in SSH_PRIVATE_KEY variable to the agent store
  ## We're using tr to fix line endings which makes ed25519 keys work
  ## without extra base64 encoding.
  ## https://gitlab.com/gitlab-examples/ssh-private-key/issues/1#note_48526556
  ##
  - echo "$SSH_PRIVATE_KEY" | tr -d '\r' | ssh-add -
  ##
  ## Create the SSH directory and give it the right permissions
  ##
  - mkdir -p ~/.ssh
  - chmod 700 ~/.ssh
  - touch ~/.ssh/known_hosts
  - chmod 644 ~/.ssh/known_hosts

  ## Collect SSH RSA public key from gitlab and add them to the known_hosts file
  ## 
  - ssh-keyscan -H gitlab.lrz.de >> ~/.ssh/known_hosts
  - apt-get update
  - apt-get install -y libboost-all-dev
  - apt-get install -y build-essential clang cmake gfortran libopenblas-dev libssl-dev libhdf5-dev pkg-config


default:
  tags:
  - kubernetes

docker:build:
  stage: docker
  image: docker:24-dind
  services:
  - name: docker:24-dind
    command: ["--tls=false"]
  variables:
    DOCKER_HOST: tcp://docker:2375/
    DOCKER_DRIVER: overlay2
    DOCKER_TLS_CERTDIR: ""
  script:
  - echo $CI_REGISTRY_PASSWORD | docker login -u $CI_REGISTRY_USER $CI_REGISTRY --password-stdin
  - IMG=$CI_REGISTRY_IMAGE:$CI_COMMIT_REF_SLUG
  # - IMG_DEF=$CI_REGISTRY_IMAGE:$CI_DEFAULT_BRANCH
  # - BOLD='\033[1;37m'
  # - RESET='\033[0m'
  # - if docker pull $IMG ; then
  #     echo -e "${BOLD}Using previous '${IMG}' image as cache${RESET}";
  #     docker build --cache-from $IMG --tag $IMG . ;
  #   elif docker pull $IMG_DEF ; then
  #     echo -e "${BOLD}Using default '${IMG_DEF}' image as cache${RESET}";
  #     docker build --cache-from $IMG_DEF --tag $IMG . ;
  #   else
      # echo -e "${BOLD}No image to use as cache for building available${RESET}";
  - docker build --tag $IMG . ;
    # fi;
  - docker push $IMG
  rules:
  - if: $CI_COMMIT_BRANCH
    changes:
    - Dockerfile
    - rust-toolchain.toml

check:clippy:
  stage: main
  extends: .rust-default
  script:
  - cargo clippy --color always --workspace --all-features --all-targets --no-deps -- -Dwarnings
  allow_failure: true

check:fmt:
  stage: main
  extends: .rust-default
  script:
  - cargo fmt -- --check --color always
  allow_failure: true

build:
  stage: main
  extends: .rust-default
  script:
  # Report on the used Rust version
  - rustc --version
  # Build the project
  - RUST_BACKTRACE=full cargo build -vv --color always

  artifacts:
    paths:
    - target/debug
    expire_in: 1 hour

build:docs:
  stage: main
  extends: .rust-default
  script:
  - cargo doc --color always --no-deps
  artifacts:
    paths:
    - target/doc
    expire_in: 1 day

test:
  stage: main
  extends: .rust-default
  needs:
  - build
  script:
  - RUST_BACKTRACE=1 cargo test --color always --workspace --no-fail-fast

pages:
  stage: main
  image: alpine:3.17
  variables:
    GIT_STRATEGY: none
  needs:
  # We only want to deploy the docs if test succeeds
  - job: test
    artifacts: false
  - build:docs
  script:
  - mv target/doc public/
  - echo '<meta http-equiv="refresh" content="0; url=tetra">' > public/index.html
  artifacts:
    paths:
    - public
  only:
  - main
=======
include:
- project: 'quantum-research/rust-ci'
  ref: 334cc1cb7d28f4b0811a0a5fae4f3104959b24cc
  file: 'template.yml'
>>>>>>> 30cc3669
<|MERGE_RESOLUTION|>--- conflicted
+++ resolved
@@ -1,147 +1,4 @@
-<<<<<<< HEAD
-stages:
-- docker
-- main
-
-.rust-default:
-  image: $CI_REGISTRY_IMAGE:$CI_COMMIT_REF_SLUG
-  variables:
-    CARGO_HOME: $CI_PROJECT_DIR/cargo
-  cache:
-  - key: cargo
-    paths: [cargo/]
-  before_script:
-  ##
-  ## Run ssh-agent (inside the build environment)
-  ##
-  - eval $(ssh-agent -s)
-  ##
-  ## Add the SSH key stored in SSH_PRIVATE_KEY variable to the agent store
-  ## We're using tr to fix line endings which makes ed25519 keys work
-  ## without extra base64 encoding.
-  ## https://gitlab.com/gitlab-examples/ssh-private-key/issues/1#note_48526556
-  ##
-  - echo "$SSH_PRIVATE_KEY" | tr -d '\r' | ssh-add -
-  ##
-  ## Create the SSH directory and give it the right permissions
-  ##
-  - mkdir -p ~/.ssh
-  - chmod 700 ~/.ssh
-  - touch ~/.ssh/known_hosts
-  - chmod 644 ~/.ssh/known_hosts
-
-  ## Collect SSH RSA public key from gitlab and add them to the known_hosts file
-  ## 
-  - ssh-keyscan -H gitlab.lrz.de >> ~/.ssh/known_hosts
-  - apt-get update
-  - apt-get install -y libboost-all-dev
-  - apt-get install -y build-essential clang cmake gfortran libopenblas-dev libssl-dev libhdf5-dev pkg-config
-
-
-default:
-  tags:
-  - kubernetes
-
-docker:build:
-  stage: docker
-  image: docker:24-dind
-  services:
-  - name: docker:24-dind
-    command: ["--tls=false"]
-  variables:
-    DOCKER_HOST: tcp://docker:2375/
-    DOCKER_DRIVER: overlay2
-    DOCKER_TLS_CERTDIR: ""
-  script:
-  - echo $CI_REGISTRY_PASSWORD | docker login -u $CI_REGISTRY_USER $CI_REGISTRY --password-stdin
-  - IMG=$CI_REGISTRY_IMAGE:$CI_COMMIT_REF_SLUG
-  # - IMG_DEF=$CI_REGISTRY_IMAGE:$CI_DEFAULT_BRANCH
-  # - BOLD='\033[1;37m'
-  # - RESET='\033[0m'
-  # - if docker pull $IMG ; then
-  #     echo -e "${BOLD}Using previous '${IMG}' image as cache${RESET}";
-  #     docker build --cache-from $IMG --tag $IMG . ;
-  #   elif docker pull $IMG_DEF ; then
-  #     echo -e "${BOLD}Using default '${IMG_DEF}' image as cache${RESET}";
-  #     docker build --cache-from $IMG_DEF --tag $IMG . ;
-  #   else
-      # echo -e "${BOLD}No image to use as cache for building available${RESET}";
-  - docker build --tag $IMG . ;
-    # fi;
-  - docker push $IMG
-  rules:
-  - if: $CI_COMMIT_BRANCH
-    changes:
-    - Dockerfile
-    - rust-toolchain.toml
-
-check:clippy:
-  stage: main
-  extends: .rust-default
-  script:
-  - cargo clippy --color always --workspace --all-features --all-targets --no-deps -- -Dwarnings
-  allow_failure: true
-
-check:fmt:
-  stage: main
-  extends: .rust-default
-  script:
-  - cargo fmt -- --check --color always
-  allow_failure: true
-
-build:
-  stage: main
-  extends: .rust-default
-  script:
-  # Report on the used Rust version
-  - rustc --version
-  # Build the project
-  - RUST_BACKTRACE=full cargo build -vv --color always
-
-  artifacts:
-    paths:
-    - target/debug
-    expire_in: 1 hour
-
-build:docs:
-  stage: main
-  extends: .rust-default
-  script:
-  - cargo doc --color always --no-deps
-  artifacts:
-    paths:
-    - target/doc
-    expire_in: 1 day
-
-test:
-  stage: main
-  extends: .rust-default
-  needs:
-  - build
-  script:
-  - RUST_BACKTRACE=1 cargo test --color always --workspace --no-fail-fast
-
-pages:
-  stage: main
-  image: alpine:3.17
-  variables:
-    GIT_STRATEGY: none
-  needs:
-  # We only want to deploy the docs if test succeeds
-  - job: test
-    artifacts: false
-  - build:docs
-  script:
-  - mv target/doc public/
-  - echo '<meta http-equiv="refresh" content="0; url=tetra">' > public/index.html
-  artifacts:
-    paths:
-    - public
-  only:
-  - main
-=======
 include:
 - project: 'quantum-research/rust-ci'
   ref: 334cc1cb7d28f4b0811a0a5fae4f3104959b24cc
-  file: 'template.yml'
->>>>>>> 30cc3669
+  file: 'template.yml'