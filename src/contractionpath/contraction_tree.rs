use crate::contractionpath::paths::weighted_branchbound::WeightedBranchBound;
use crate::contractionpath::paths::{greedy::Greedy, CostType, OptimizePath};
use crate::mpi::communication::CommunicationScheme;
use crate::pair;
use crate::tensornetwork::tensor::Tensor;
use crate::types::ContractionIndex;
use balancing::{balance_partitions, tensor_bipartition};
use export::{to_dendogram_format, to_pdf};
use itertools::Itertools;
use log::info;
<<<<<<< HEAD
use std::cell::{Ref, RefCell};
use std::collections::HashMap;
=======
use rustc_hash::FxHashMap;
use std::cell::{Ref, RefCell};
>>>>>>> f039f011
use std::rc::{Rc, Weak};
use utils::{calculate_partition_costs, parallel_tree_contraction_cost};

use super::contraction_cost::contract_path_cost;
use super::paths::validate_path;

mod balancing;
pub mod export;
pub mod import;
mod utils;

type NodeRef = Rc<RefCell<Node>>;
type WeakNodeRef = Weak<RefCell<Node>>;

/// Node in [`ContractionTree`], represents a contraction of [`Tensor`] with position
/// `left_child` and position `right_child` to obtain [`Tensor`] at position
/// `parent`.
#[derive(Debug, Clone)]
pub struct Node {
    id: usize,
    left_child: WeakNodeRef,
    right_child: WeakNodeRef,
    parent: WeakNodeRef,
    tensor_index: Option<Vec<usize>>,
}

impl Node {
    fn new(
        id: usize,
        left_child: WeakNodeRef,
        right_child: WeakNodeRef,
        parent: WeakNodeRef,
        tensor_index: Option<Vec<usize>>,
    ) -> Self {
        Self {
            id,
            left_child,
            right_child,
            parent,
            tensor_index,
        }
    }

    pub fn left_child_id(&self) -> Option<usize> {
        self.left_child.upgrade().map(|node| node.borrow().id)
    }

    pub fn right_child_id(&self) -> Option<usize> {
        self.right_child.upgrade().map(|node| node.borrow().id)
    }

    pub const fn id(&self) -> usize {
        self.id
    }

    pub fn parent_id(&self) -> Option<usize> {
        self.parent.upgrade().map(|node| node.borrow().id)
    }

    fn is_leaf(&self) -> bool {
        self.left_child.upgrade().is_none() && self.right_child.upgrade().is_none()
    }

    fn add_parent(&mut self, parent: WeakNodeRef) {
        assert!(parent.upgrade().is_some(), "Parent is already deallocated");
        self.parent = parent;
    }

    fn add_child(&mut self, child: WeakNodeRef) {
        assert!(child.upgrade().is_some(), "Child is already deallocated");
        if self.left_child.upgrade().is_none() {
            self.left_child = child;
        } else if self.right_child.upgrade().is_none() {
            self.right_child = child;
        } else {
            panic!("Parent already has two children");
        }
    }
}

/// Struct representing the full contraction path of a given Tensor object
#[derive(Default, Debug, Clone)]
pub struct ContractionTree {
    nodes: FxHashMap<usize, NodeRef>,
    partitions: FxHashMap<usize, Vec<usize>>,
    root: WeakNodeRef,
}

impl ContractionTree {
    pub fn node(&self, tensor_id: usize) -> Ref<Node> {
        let borrow = self.nodes.get(&tensor_id).unwrap();
        borrow.as_ref().borrow()
    }

    pub fn root_id(&self) -> Option<usize> {
        self.root.upgrade().map(|node| node.borrow().id)
    }

    pub const fn partitions(&self) -> &FxHashMap<usize, Vec<usize>> {
        &self.partitions
    }

    /// Populates `nodes` and `partitions` with the tree structure of the contraction
    /// `path`.
    fn from_contraction_path_recurse(
        tensor: &Tensor,
        path: &[ContractionIndex],
        nodes: &mut FxHashMap<usize, NodeRef>,
        partitions: &mut FxHashMap<usize, Vec<usize>>,
        prefix: &[usize],
    ) {
        let mut scratch = FxHashMap::default();

        // Obtain tree structure from composite tensors
        for contr in path {
            if let ContractionIndex::Path(path_id, path) = contr {
                let composite_tensor = tensor.tensor(*path_id);
                let mut new_prefix = prefix.to_owned();
                new_prefix.push(*path_id);
                Self::from_contraction_path_recurse(
                    composite_tensor,
                    path,
                    nodes,
                    partitions,
                    &new_prefix,
                );
                scratch.insert(*path_id, Rc::clone(&nodes[&(nodes.len() - 1)]));
            }
        }

        // Add nodes for leaf tensors
        for (tensor_idx, tensor) in tensor.tensors().iter().enumerate() {
            if tensor.is_leaf() {
                let mut nested_tensor_idx = prefix.to_owned();
                nested_tensor_idx.push(tensor_idx);
                let new_node = Node::new(
                    nodes.len(),
                    Weak::new(),
                    Weak::new(),
                    Weak::new(),
                    Some(nested_tensor_idx),
                );
                let new_node = Rc::new(RefCell::new(new_node));
                scratch.insert(tensor_idx, Rc::clone(&new_node));
                nodes.insert(nodes.len(), new_node);
            }
        }

        // Build tree based on contraction path
        for contr in path {
            if let ContractionIndex::Pair(i_path, j_path) = contr {
                let i = &scratch[i_path];
                let j = &scratch[j_path];
                let parent = Node::new(
                    nodes.len(),
                    Rc::downgrade(i),
                    Rc::downgrade(j),
                    Weak::new(),
                    None,
                );

                let parent = Rc::new(RefCell::new(parent));
                i.borrow_mut().parent = Rc::downgrade(&parent);
                j.borrow_mut().parent = Rc::downgrade(&parent);
                scratch.insert(*i_path, Rc::clone(&parent));
                nodes.insert(nodes.len(), parent);
                scratch.remove(j_path);
            }
        }
        partitions
            .entry(prefix.len())
            .or_default()
            .push(nodes.len() - 1);
    }

    /// Creates a `ContractionTree` from `tensor` and contract `path`. The tree
    /// represents all intermediate tensors and costs of given contraction path and
    /// tensor network.
    #[must_use]
    pub fn from_contraction_path(tensor: &Tensor, path: &[ContractionIndex]) -> Self {
        validate_path(path);
        let mut nodes = FxHashMap::default();
        let mut partitions = FxHashMap::default();
        Self::from_contraction_path_recurse(tensor, path, &mut nodes, &mut partitions, &Vec::new());
        let root = Rc::downgrade(&nodes[&(nodes.len() - 1)]);
        Self {
            nodes,
            partitions,
            root,
        }
    }

    fn leaf_ids_recurse(node: &Node, leaf_indices: &mut Vec<usize>) {
        if node.is_leaf() {
            leaf_indices.push(node.id);
        } else {
            Self::leaf_ids_recurse(
                &node.left_child.upgrade().unwrap().as_ref().borrow(),
                leaf_indices,
            );
            Self::leaf_ids_recurse(
                &node.right_child.upgrade().unwrap().as_ref().borrow(),
                leaf_indices,
            );
        }
    }

    /// Returns the id of all leaf nodes in subtree with root at `node_id`.
    pub fn leaf_ids(&self, node_id: usize) -> Vec<usize> {
        let mut leaf_indices = Vec::new();
        let node = self.node(node_id);
        Self::leaf_ids_recurse(&node, &mut leaf_indices);
        leaf_indices
    }

    /// Removes subtree with root at `node_id`.
    fn remove_subtree_recurse(&mut self, node_id: usize) {
        if self.node(node_id).is_leaf() {
            return;
        }

        let node = self.nodes.remove(&node_id).unwrap();
        let node = node.borrow();

        if let Some(id) = node.left_child_id() {
            self.remove_subtree_recurse(id);
        }
        if let Some(id) = node.right_child_id() {
            self.remove_subtree_recurse(id);
        }
    }

    /// Removes subtree with root at `node_id`.
    pub fn remove_subtree(&mut self, node_id: usize) {
        self.remove_subtree_recurse(node_id);
    }

    /// Converts a contraction path into a ContractionTree, then attaches this as a subtree at "parent_id"
    pub fn add_subtree(
        &mut self,
        path: &[ContractionIndex],
        parent_id: usize,
        tensor_indices: &[usize],
    ) -> usize {
        validate_path(path);
        assert!(self.nodes.contains_key(&parent_id));
        let mut index = 0;
        // Utilize a scratch hashmap to store intermediate tensor information
<<<<<<< HEAD
        let mut scratch = HashMap::new();
=======
        let mut scratch = FxHashMap::default();
>>>>>>> f039f011

        // Fill scratch with initial tensor inputs
        for &tensor_index in tensor_indices {
            scratch.insert(tensor_index, Rc::clone(&self.nodes[&tensor_index]));
        }

        // Generate intermediate tensors by looping over contraction operations, fill and update scratch as needed.
        for contr in path {
            if let ContractionIndex::Pair(i_path, j_path) = contr {
                // Always keep track of latest added tensor. Last index will be the root of the subtree.
                index = self.next_id(index);
                let i = &scratch[i_path];
                let j = &scratch[j_path];
                let parent =
                    Node::new(index, Rc::downgrade(i), Rc::downgrade(j), Weak::new(), None);

                let parent = Rc::new(RefCell::new(parent));
                i.borrow_mut().parent = Rc::downgrade(&parent);
                j.borrow_mut().parent = Rc::downgrade(&parent);
                scratch.insert(*i_path, Rc::clone(&parent));
                scratch.remove(j_path);
                // Ensure that intermediate tensor information is stored in internal HashMap for reference
                self.nodes.insert(index, parent);
            } else {
                panic!("Constructor not implemented for nested Tensors")
            }
        }

        // Add the root of the subtree to the indicated node `parent_id` in larger contraction tree.
        let new_parent = &self.nodes[&parent_id];
        new_parent
            .borrow_mut()
            .add_child(Rc::downgrade(&self.nodes[&index]));

        let new_child = &self.nodes[&index];
        new_child.borrow_mut().parent = Rc::downgrade(new_parent);

        index
    }

    fn tree_weights_recurse(
        node: &Node,
        tn: &Tensor,
        weights: &mut FxHashMap<usize, f64>,
        scratch: &mut FxHashMap<usize, Tensor>,
        cost_function: fn(&Tensor, &Tensor) -> f64,
    ) {
        if node.is_leaf() {
            let Some(tensor_index) = &node.tensor_index else {
                panic!("All leaf nodes should have a tensor index")
            };
            weights.insert(node.id, 0f64);
            scratch.insert(node.id, tn.nested_tensor(tensor_index).clone());
            return;
        }

        let left_child = &node.left_child.upgrade().unwrap();
        let right_child = &node.right_child.upgrade().unwrap();
        let left_ref = left_child.as_ref().borrow();
        let right_ref = right_child.as_ref().borrow();

        // Recurse first because weights of leaves are needed for further computation.
        Self::tree_weights_recurse(&left_ref, tn, weights, scratch, cost_function);
        Self::tree_weights_recurse(&right_ref, tn, weights, scratch, cost_function);

        let t1 = &scratch[&left_ref.id];
        let t2 = &scratch[&right_ref.id];

        let cost = weights[&left_ref.id] + weights[&right_ref.id] + cost_function(t1, t2);

        weights.insert(node.id, cost);
        scratch.insert(node.id, t1 ^ t2);
    }

    /// Returns `HashMap` storing resultant tensor and its respective contraction costs calculated via `cost_function`.
    ///
    /// # Arguments
    /// * `node_id` - root of Node to start calculating contraction costs
    /// * `tn` - [`Tensor`] object containing bond dimension and leaf node information
    /// * `cost_function` - cost function returning contraction cost
    pub fn tree_weights(
        &self,
        node_id: usize,
        tn: &Tensor,
        cost_function: fn(&Tensor, &Tensor) -> f64,
    ) -> FxHashMap<usize, f64> {
        let mut weights = FxHashMap::default();
        let mut scratch = FxHashMap::default();
        let node = self.node(node_id);
        Self::tree_weights_recurse(&node, tn, &mut weights, &mut scratch, cost_function);
        weights
    }

    /// Given a specific tensor at leaf node "n1" with id `node_index`, identifies tensor at node "n2" in `ContractionTree` subtree rooted at `subtree_root`, such that (n1, n2) maximizes provided cost function `cost_function`.
    ///
    /// # Arguments
    /// * `node_id` - leaf node used to calculation cost function, must be disjoint from subtree rooted at `subtree_root`
    /// * `subtree_root` - identifies root of subtree to be considered
    /// * `tn` - [`Tensor`] object containing bond dimension and leaf node information
    /// * `cost_function` - cost function of contracting the tensors
    ///
    /// # Returns
    /// * option of node id (not necessarily a leaf node) in subtree that maximizes `cost_function`.
    pub fn max_match_by(
        &self,
        node_id: usize,
        subtree_root: usize,
        tn: &Tensor,
        cost_function: fn(&Tensor, &Tensor) -> f64,
    ) -> Option<(usize, f64)> {
        assert!(self.node(node_id).is_leaf());

        // Get a map that maps leaf nodes to corresponding tensor objects.
        let mut node_tensor_map = FxHashMap::default();
        populate_subtree_tensor_map(self, subtree_root, &mut node_tensor_map, tn);
        let node = self.node(node_id);
        let tensor_index = node.tensor_index.as_ref().unwrap();
        let t1 = tn.nested_tensor(tensor_index);

        // Find the tensor that maximizes cost function.
        let (node, cost) = node_tensor_map
            .iter()
            .map(|(id, tensor)| (id, cost_function(tensor, t1)))
            .max_by(|a, b| a.1.total_cmp(&b.1))?;
        Some((*node, cost))
    }

    /// Populates given vector with contractions path of contraction tree starting at `node`.
    ///
    /// # Arguments
    /// * `node` - pointer to [`Node`] object
    /// * `path` - vec to store contraction path in
    /// * `replace` - if set to `true` returns replace path, otherwise, returns in SSA format
    /// * `hierarchy` - if set to `true` returns a nested contraction path, otherwise returns a flat contraction path
    fn to_contraction_path_recurse(
        node: &Node,
        path: &mut Vec<ContractionIndex>,
        replace: bool,
        hierarchy: bool,
    ) -> usize {
        if node.is_leaf() {
            if hierarchy {
                let tn_index = node.tensor_index.as_ref().unwrap();
                return *tn_index.last().unwrap();
            } else {
                return node.id;
            }
        }

        // Get children
        let (Some(left_child), Some(right_child)) =
            (node.left_child.upgrade(), node.right_child.upgrade())
        else {
            panic!("All parents should have two children")
        };

        // Get right and left child tensor ids
        let mut t1_id = Self::to_contraction_path_recurse(
            &left_child.as_ref().borrow(),
            path,
            replace,
            hierarchy,
        );
        let mut t2_id = Self::to_contraction_path_recurse(
            &right_child.as_ref().borrow(),
            path,
            replace,
            hierarchy,
        );
        if t2_id < t1_id {
            (t1_id, t2_id) = (t2_id, t1_id);
        }

        // Add pair to path
        path.push(pair!(t1_id, t2_id));

        // Return id of contracted tensor
        if replace {
            t1_id
        } else {
            node.id
        }
    }

    /// Populates given vector with contractions path of contraction tree starting at `node_id`.
    /// # Arguments
    /// * `node` - pointer to [`Node`] object
    /// * `replace` - if set to `true` returns replace path, otherwise, returns in SSA format
    /// * `hierarchy` - if set to `true` returns a nested contraction path, otherwise returns a flat contraction path
    pub fn to_flat_contraction_path(&self, node_id: usize, replace: bool) -> Vec<ContractionIndex> {
        let node = self.node(node_id);
        let mut path = Vec::new();
        Self::to_contraction_path_recurse(&node, &mut path, replace, false);
        path
    }

    fn next_id(&self, mut init: usize) -> usize {
        while self.nodes.contains_key(&init) {
            init += 1;
        }
        init
    }

    fn tensor_recursive(node: &Node, tn: &Tensor) -> Tensor {
        if node.is_leaf() {
            let tensor_index = node.tensor_index.as_ref().unwrap();
            tn.nested_tensor(tensor_index).clone()
        } else {
            let left =
                Self::tensor_recursive(&node.left_child.upgrade().unwrap().as_ref().borrow(), tn);
            let right =
                Self::tensor_recursive(&node.right_child.upgrade().unwrap().as_ref().borrow(), tn);
            &left ^ &right
        }
    }

    /// Returns intermediate [`Tensor`] object corresponding to `node_id`.
    ///
    /// # Arguments
    /// * `node_id` - id of Node corresponding to [`Tensor`] of interest
    /// * `tensor` - tensor containing bond dimension and leaf node information
    ///
    /// # Returns
    /// Empty tensor with legs (dimensions) of data after fully contracted.
    pub fn tensor(&self, node_id: usize, tensor: &Tensor) -> Tensor {
        let node = self.node(node_id);
        Self::tensor_recursive(&node, tensor)
    }
}

/// Populates `node_tensor_map` with all intermediate and leaf node ids and corresponding [`Tensor`] object, with root at `node_id`.
///
/// # Arguments
/// * `contraction_tree` - [`ContractionTree`] object
/// * `node_id` - root of subtree to examine
/// * `node_tensor_map` - empty HashMap to populate
/// * `tn` - [`Tensor`] object containing bond dimension and leaf node information
///
/// # Returns
/// Empty [`Tensor`] object with legs (dimensions) of data after fully contracted.
fn populate_subtree_tensor_map(
    contraction_tree: &ContractionTree,
    node_id: usize,
    node_tensor_map: &mut FxHashMap<usize, Tensor>,
    tn: &Tensor,
) -> Tensor {
    let node = contraction_tree.node(node_id);

    if node.is_leaf() {
        let tensor_index = node.tensor_index.as_ref().unwrap();
        let t = tn.nested_tensor(tensor_index);
        node_tensor_map.insert(node.id, t.clone());
        t.clone()
    } else {
        let t1 = populate_subtree_tensor_map(
            contraction_tree,
            node.left_child_id().unwrap(),
            node_tensor_map,
            tn,
        );
        let t2 = populate_subtree_tensor_map(
            contraction_tree,
            node.right_child_id().unwrap(),
            node_tensor_map,
            tn,
        );
        let t12 = &t1 ^ &t2;
        node_tensor_map.insert(node.id, t12.clone());
        t12
    }
}

<<<<<<< HEAD
=======
#[derive(Debug)]
>>>>>>> f039f011
pub struct BalanceSettings {
    pub random_balance: bool,
    pub rebalance_depth: usize,
    pub iterations: usize,
<<<<<<< HEAD
    pub output_file: String,
    pub dendogram_cost_function: fn(&Tensor, &Tensor) -> f64,
    pub greedy_cost_function: fn(&Tensor, &Tensor) -> f64,
    pub communication_scheme: CommunicationScheme,
=======
    pub greedy_cost_function: fn(&Tensor, &Tensor) -> f64,
    pub communication_scheme: CommunicationScheme,
}

#[derive(Debug)]
pub struct DendogramSettings {
    pub output_file: String,
    pub cost_function: fn(&Tensor, &Tensor) -> f64,
>>>>>>> f039f011
}

pub fn balance_partitions_iter(
    tensor: &Tensor,
    path: &[ContractionIndex],
    BalanceSettings {
        random_balance,
        rebalance_depth,
        iterations,
<<<<<<< HEAD
        output_file,
        dendogram_cost_function,
        greedy_cost_function,
        communication_scheme,
    }: BalanceSettings,
=======
        greedy_cost_function,
        communication_scheme,
    }: BalanceSettings,
    dendogram_settings: Option<DendogramSettings>,
>>>>>>> f039f011
) -> (usize, Tensor, Vec<ContractionIndex>, Vec<f64>) {
    let bond_dims = tensor.bond_dims();
    let mut contraction_tree = ContractionTree::from_contraction_path(tensor, path);
    let mut path = path.to_owned();
    let final_contraction = path
        .iter()
        .filter(|&e| matches!(e, ContractionIndex::Pair(..)))
        .cloned()
        .collect_vec();
    let mut partition_costs =
        calculate_partition_costs(&contraction_tree, rebalance_depth, tensor, true);

    assert!(partition_costs.len() > 1);
    let partition_number = partition_costs.len();
<<<<<<< HEAD

    let (_, mut max_cost) = partition_costs.last().unwrap();

    let children = &contraction_tree.partitions()[&rebalance_depth];

    let mut children_tensors = children
        .iter()
        .map(|e| contraction_tree.tensor(*e, tensor))
        .collect_vec();

=======

    let (_, mut max_cost) = partition_costs.last().unwrap();

    let children = &contraction_tree.partitions()[&rebalance_depth];

    let mut children_tensors = children
        .iter()
        .map(|e| contraction_tree.tensor(*e, tensor))
        .collect_vec();

>>>>>>> f039f011
    let (final_op_cost, _) = contract_path_cost(&children_tensors, &final_contraction);
    let mut max_costs = Vec::with_capacity(iterations + 1);
    max_costs.push(max_cost + final_op_cost);

<<<<<<< HEAD
    let dendogram_entries = to_dendogram_format(&contraction_tree, tensor, dendogram_cost_function);
    to_pdf(
        &(output_file.clone() + &format!("_{}", 0)),
        &dendogram_entries,
    );
=======
    if let Some(settings) = &dendogram_settings {
        let dendogram_entries =
            to_dendogram_format(&contraction_tree, tensor, settings.cost_function);
        to_pdf(&format!("{}_0", settings.output_file), &dendogram_entries);
    }
>>>>>>> f039f011

    let mut new_tn;
    let mut best_contraction = 0;
    let mut best_contraction_path = path.clone();
    let mut best_cost = max_cost + final_op_cost;

    let mut best_tn = tensor.clone();

    for i in 1..=iterations {
<<<<<<< HEAD
        info!(
            "Balancing iteration {} with communication scheme {:?}",
            i, communication_scheme
        );
=======
        info!("Balancing iteration {i} with communication scheme {communication_scheme:?}");
>>>>>>> f039f011
        (max_cost, path, new_tn) = balance_partitions(
            tensor,
            &mut contraction_tree,
            random_balance,
            rebalance_depth,
            &partition_costs,
            greedy_cost_function,
        );
        assert_eq!(partition_number, path.len(), "Tensors lost!");
        validate_path(&path);

        partition_costs =
            calculate_partition_costs(&contraction_tree, rebalance_depth, tensor, true);

        // Ensures that children tensors are mapped to their respective partition costs
        children_tensors = partition_costs
            .iter()
            .map(|(tensor_id, _)| contraction_tree.tensor(*tensor_id, tensor))
            .collect();

        let (final_op_cost, final_contraction) = match communication_scheme {
            CommunicationScheme::Greedy => {
                let mut communication_tensors = Tensor::default();
                communication_tensors.push_tensors(
                    children_tensors.clone(),
                    Some(&bond_dims),
                    None,
                );

                let mut opt = Greedy::new(&communication_tensors, CostType::Flops);
                opt.optimize_path();
                let final_contraction = opt.get_best_replace_path();
                let contraction_tree = ContractionTree::from_contraction_path(
                    &communication_tensors,
                    &final_contraction,
                );
                // let (final_op_cost, _) = contract_path_cost(&children_tensors, &final_contraction);
                let (final_op_cost, _, _) = parallel_tree_contraction_cost(
                    &contraction_tree,
                    contraction_tree.root_id().unwrap(),
                    &communication_tensors,
                );
                (final_op_cost, final_contraction)
            }
            CommunicationScheme::Bipartition => {
                let children_tensors = children_tensors.iter().cloned().enumerate().collect_vec();
                let (final_op_cost, final_contraction) =
                    tensor_bipartition(&children_tensors, &bond_dims);

                (final_op_cost, final_contraction)
            }
<<<<<<< HEAD
            CommunicationScheme::WeightedBranchBound => {
                let mut communication_tensors = Tensor::default();
                communication_tensors.push_tensors(
                    children_tensors.clone(),
                    Some(&bond_dims),
                    None,
                );

                let latency_map = HashMap::from_iter(
                    partition_costs
                        .iter()
                        .enumerate()
                        .map(|(id, &(_, partition_cost))| (id, partition_cost)),
                );

                let mut opt = WeightedBranchBound::new(
                    &communication_tensors,
                    None,
                    20f64,
                    latency_map,
                    CostType::Flops,
                );
                opt.optimize_path();
                let final_contraction = opt.get_best_replace_path();
                let contraction_tree = ContractionTree::from_contraction_path(
                    &communication_tensors,
                    &final_contraction,
                );
                // let (final_op_cost, _) = contract_path_cost(&children_tensors, &final_contraction);
                let (final_op_cost, _, _) = parallel_tree_contraction_cost(
                    &contraction_tree,
                    contraction_tree.root_id().unwrap(),
                    &communication_tensors,
                );
                (final_op_cost, final_contraction)
            }
        };

        path.extend(final_contraction);
        let new_max_cost = max_cost + final_op_cost;

        max_costs.push(new_max_cost);

=======
        };

        path.extend(final_contraction);
        let new_max_cost = max_cost + final_op_cost;

        max_costs.push(new_max_cost);

>>>>>>> f039f011
        if new_max_cost < best_cost {
            best_cost = new_max_cost;
            best_contraction = i;
            best_tn = new_tn;
            best_contraction_path = path;
        }

<<<<<<< HEAD
        let dendogram_entries =
            to_dendogram_format(&contraction_tree, tensor, dendogram_cost_function);
        to_pdf(
            &(output_file.clone() + &format!("_{}", i)),
            &dendogram_entries,
        );
=======
        if let Some(settings) = &dendogram_settings {
            let dendogram_entries =
                to_dendogram_format(&contraction_tree, tensor, settings.cost_function);
            to_pdf(&format!("{}_{i}", settings.output_file), &dendogram_entries);
        }
>>>>>>> f039f011
    }

    (best_contraction, best_tn, best_contraction_path, max_costs)
}

#[cfg(test)]
mod tests {
    use utils::tree_contraction_cost;

    use utils::tree_contraction_cost;

    use crate::contractionpath::contraction_cost::contract_cost_tensors;
    use crate::contractionpath::contraction_tree::{ContractionTree, Node};
    use crate::contractionpath::ssa_replace_ordering;
    use crate::path;
    use crate::tensornetwork::create_tensor_network;
    use crate::tensornetwork::tensor::Tensor;
    use crate::types::ContractionIndex;

    use super::*;

    fn setup_simple() -> (Tensor, Vec<ContractionIndex>) {
        (
            create_tensor_network(
                vec![
                    Tensor::new(vec![4, 3, 2]),
                    Tensor::new(vec![0, 1, 3, 2]),
                    Tensor::new(vec![4, 5, 6]),
                ],
                &FxHashMap::from_iter([(0, 5), (1, 2), (2, 6), (3, 8), (4, 1), (5, 3), (6, 4)]),
                None,
            ),
            path![(0, 1), (0, 2)].to_vec(),
        )
    }

    fn setup_complex() -> (Tensor, Vec<ContractionIndex>) {
        (
            create_tensor_network(
                vec![
                    Tensor::new(vec![4, 3, 2]),
                    Tensor::new(vec![0, 1, 3, 2]),
                    Tensor::new(vec![4, 5, 6]),
                    Tensor::new(vec![6, 8, 9]),
                    Tensor::new(vec![10, 8, 9]),
                    Tensor::new(vec![5, 1, 0]),
                ],
                &FxHashMap::from_iter([
                    (0, 27),
                    (1, 18),
                    (2, 12),
                    (3, 15),
                    (4, 5),
                    (5, 3),
                    (6, 18),
                    (7, 22),
                    (8, 45),
                    (9, 65),
                    (10, 5),
                ]),
                None,
            ),
            path![(1, 5), (0, 1), (3, 4), (2, 3), (0, 2)].to_vec(),
        )
    }

    fn setup_unbalanced() -> (Tensor, Vec<ContractionIndex>) {
        (
            create_tensor_network(
                vec![
                    Tensor::new(vec![4, 3, 2]),
                    Tensor::new(vec![0, 1, 3, 2]),
                    Tensor::new(vec![4, 5, 6]),
                    Tensor::new(vec![6, 8, 9]),
                    Tensor::new(vec![10, 8, 9]),
                    Tensor::new(vec![5, 1, 0]),
                ],
                &FxHashMap::from_iter([
                    (0, 27),
                    (1, 18),
                    (2, 12),
                    (3, 15),
                    (4, 5),
                    (5, 3),
                    (6, 18),
                    (7, 22),
                    (8, 45),
                    (9, 65),
                    (10, 5),
                    (11, 17),
                ]),
                None,
            ),
            path![(0, 1), (0, 2), (0, 3), (0, 4), (0, 5)].to_vec(),
        )
    }

    impl PartialEq for Node {
        fn eq(&self, other: &Self) -> bool {
            self.id == other.id
                && self.left_child_id() == other.left_child_id()
                && self.right_child_id() == other.right_child_id()
                && self.parent_id() == other.parent_id()
                && self.tensor_index == other.tensor_index
        }
    }

    #[test]
    fn test_from_contraction_path_simple() {
        let (tensor, path) = setup_simple();
        let ContractionTree { nodes, root, .. } =
            ContractionTree::from_contraction_path(&tensor, &path);

        let node0 = Rc::new(RefCell::new(Node::new(
            0,
            Weak::new(),
            Weak::new(),
            Weak::new(),
            Some(vec![0]),
        )));
        let node1 = Rc::new(RefCell::new(Node::new(
            1,
            Weak::new(),
            Weak::new(),
            Weak::new(),
            Some(vec![1]),
        )));
        let node2 = Rc::new(RefCell::new(Node::new(
            2,
            Weak::new(),
            Weak::new(),
            Weak::new(),
            Some(vec![2]),
        )));
        let node3 = Rc::new(RefCell::new(Node::new(
            3,
            Rc::downgrade(&node0),
            Rc::downgrade(&node1),
            Weak::new(),
            None,
        )));
        let node4 = Rc::new(RefCell::new(Node::new(
            4,
            Rc::downgrade(&node3),
            Rc::downgrade(&node2),
            Weak::new(),
            None,
        )));
        node0.borrow_mut().parent = Rc::downgrade(&node3);
        node1.borrow_mut().parent = Rc::downgrade(&node3);
        node2.borrow_mut().parent = Rc::downgrade(&node4);
        node3.borrow_mut().parent = Rc::downgrade(&node4);

        let ref_root = Rc::clone(&node4);
        let ref_nodes = [node0, node1, node2, node3, node4];

        for (key, ref_node) in ref_nodes.iter().enumerate().rev() {
            let node = &nodes[&key];
            assert_eq!(node, ref_node);
        }
        assert_eq!(root.upgrade().unwrap(), ref_root);
    }

    #[test]
    fn test_from_contraction_path_complex() {
        let (tensor, path) = setup_complex();
        let ContractionTree { nodes, root, .. } =
            ContractionTree::from_contraction_path(&tensor, &path);

        let node0 = Rc::new(RefCell::new(Node::new(
            0,
            Weak::new(),
            Weak::new(),
            Weak::new(),
            Some(vec![0]),
        )));
        let node1 = Rc::new(RefCell::new(Node::new(
            1,
            Weak::new(),
            Weak::new(),
            Weak::new(),
            Some(vec![1]),
        )));
        let node2 = Rc::new(RefCell::new(Node::new(
            2,
            Weak::new(),
            Weak::new(),
            Weak::new(),
            Some(vec![2]),
        )));
        let node3 = Rc::new(RefCell::new(Node::new(
            3,
            Weak::new(),
            Weak::new(),
            Weak::new(),
            Some(vec![3]),
        )));
        let node4 = Rc::new(RefCell::new(Node::new(
            4,
            Weak::new(),
            Weak::new(),
            Weak::new(),
            Some(vec![4]),
        )));
        let node5 = Rc::new(RefCell::new(Node::new(
            5,
            Weak::new(),
            Weak::new(),
            Weak::new(),
            Some(vec![5]),
        )));
        let node6 = Rc::new(RefCell::new(Node::new(
            6,
            Rc::downgrade(&node1),
            Rc::downgrade(&node5),
            Weak::new(),
            None,
        )));
        let node7 = Rc::new(RefCell::new(Node::new(
            7,
            Rc::downgrade(&node0),
            Rc::downgrade(&node6),
            Weak::new(),
            None,
        )));
        let node8 = Rc::new(RefCell::new(Node::new(
            8,
            Rc::downgrade(&node3),
            Rc::downgrade(&node4),
            Weak::new(),
            None,
        )));
        let node9 = Rc::new(RefCell::new(Node::new(
            9,
            Rc::downgrade(&node2),
            Rc::downgrade(&node8),
            Weak::new(),
            None,
        )));
        let node10 = Rc::new(RefCell::new(Node::new(
            10,
            Rc::downgrade(&node7),
            Rc::downgrade(&node9),
            Weak::new(),
            None,
        )));
        node0.borrow_mut().parent = Rc::downgrade(&node7);
        node1.borrow_mut().parent = Rc::downgrade(&node6);
        node2.borrow_mut().parent = Rc::downgrade(&node9);
        node3.borrow_mut().parent = Rc::downgrade(&node8);
        node4.borrow_mut().parent = Rc::downgrade(&node8);
        node5.borrow_mut().parent = Rc::downgrade(&node6);
        node6.borrow_mut().parent = Rc::downgrade(&node7);
        node7.borrow_mut().parent = Rc::downgrade(&node10);
        node8.borrow_mut().parent = Rc::downgrade(&node9);
        node9.borrow_mut().parent = Rc::downgrade(&node10);

        let ref_root = Rc::clone(&node10);
        let ref_nodes = [
            node0, node1, node2, node3, node4, node5, node6, node7, node8, node9, node10,
        ];

        for (key, ref_node) in ref_nodes.iter().enumerate().rev() {
            let node = &nodes[&key];
            assert_eq!(node, ref_node);
        }
        assert_eq!(root.upgrade().unwrap(), ref_root);
    }

    #[test]
    fn test_leaf_ids_simple() {
        let (tn, path) = setup_simple();
        let tree = ContractionTree::from_contraction_path(&tn, &path);

        assert_eq!(tree.leaf_ids(4), vec![0, 1, 2]);
        assert_eq!(tree.leaf_ids(3), vec![0, 1]);
        assert_eq!(tree.leaf_ids(2), vec![2]);
    }

    #[test]
    fn test_leaf_ids_complex() {
        let (tn, path) = setup_complex();
        let tree = ContractionTree::from_contraction_path(&tn, &path);

        assert_eq!(tree.leaf_ids(10), vec![0, 1, 5, 2, 3, 4]);
        assert_eq!(tree.leaf_ids(9), vec![2, 3, 4]);
        assert_eq!(tree.leaf_ids(8), vec![3, 4]);
        assert_eq!(tree.leaf_ids(7), vec![0, 1, 5]);
        assert_eq!(tree.leaf_ids(6), vec![1, 5]);
        assert_eq!(tree.leaf_ids(3), vec![3]);
    }

    #[test]
    fn test_tree_weights_simple() {
        let (tensor, path) = setup_simple();
        let tree = ContractionTree::from_contraction_path(&tensor, &path);
        let ref_weights =
<<<<<<< HEAD
            HashMap::from([(1, 0f64), (0, 0f64), (2, 0f64), (3, 3820f64), (4, 4540f64)]);
        let weights = tree.tree_weights(4, &tensor, contract_cost_tensors);

        assert_eq!(weights, ref_weights);
        let ref_weights = HashMap::from([(1, 0f64), (0, 0f64), (3, 3820f64)]);
=======
            FxHashMap::from_iter([(1, 0f64), (0, 0f64), (2, 0f64), (3, 3820f64), (4, 4540f64)]);
        let weights = tree.tree_weights(4, &tensor, contract_cost_tensors);

        assert_eq!(weights, ref_weights);
        let ref_weights = FxHashMap::from_iter([(1, 0f64), (0, 0f64), (3, 3820f64)]);
>>>>>>> f039f011
        let weights = tree.tree_weights(3, &tensor, contract_cost_tensors);
        assert_eq!(weights, ref_weights);

        assert_eq!(weights, ref_weights);
        let ref_weights = FxHashMap::from_iter([(2, 0f64)]);
        let weights = tree.tree_weights(2, &tensor, contract_cost_tensors);
        assert_eq!(weights, ref_weights);
    }

    #[test]
    fn test_tree_weights_complex() {
        let (tensor, path) = setup_complex();
        let tree = ContractionTree::from_contraction_path(&tensor, &path);
        let ref_weights = FxHashMap::from_iter([
            (0, 0f64),
            (1, 0f64),
            (2, 0f64),
            (3, 0f64),
            (4, 0f64),
            (5, 0f64),
            (6, 2098440f64),
            (7, 2120010f64),
            (8, 2105820f64),
            (9, 2116470f64),
            (10, 4237070f64),
        ]);
        let weights = tree.tree_weights(10, &tensor, contract_cost_tensors);

        assert_eq!(weights, ref_weights);
    }

    #[test]
    fn test_max_match_by_complex() {
        let (tensor, path) = setup_complex();
        let tree = ContractionTree::from_contraction_path(&tensor, &path);

        fn greedy_cost_fn(t1: &Tensor, t2: &Tensor) -> f64 {
            (t1.size() as f64) + (t2.size() as f64) - ((t1 ^ t2).size() as f64)
        }
        let (max_match, _) = tree.max_match_by(2, 7, &tensor, greedy_cost_fn).unwrap();

        assert_eq!(max_match, 7);

        fn max_memory_cost_fn(t1: &Tensor, t2: &Tensor) -> f64 {
            (t1 ^ t2).size() as f64
        }

        let (max_match, _) = tree
            .max_match_by(2, 7, &tensor, max_memory_cost_fn)
            .unwrap();
        assert_eq!(max_match, 1);
    }

    #[test]
    fn test_to_contraction_path_simple() {
        let (tensor, ref_path) = setup_simple();
        let tree = ContractionTree::from_contraction_path(&tensor, &ref_path);
        let path = tree.to_flat_contraction_path(4, false);
        let path = ssa_replace_ordering(&path, 3);
        assert_eq!(path, ref_path);
    }

    #[test]
    fn test_to_contraction_path_complex() {
        let (tensor, ref_path) = setup_complex();
        let tree = ContractionTree::from_contraction_path(&tensor, &ref_path);
        let path = tree.to_flat_contraction_path(10, false);
        let path = ssa_replace_ordering(&path, 6);
        assert_eq!(path, ref_path);
    }

    #[test]
    fn test_to_contraction_path_unbalanced() {
        let (tensor, ref_path) = setup_unbalanced();
        let tree = ContractionTree::from_contraction_path(&tensor, &ref_path);
        let path = tree.to_flat_contraction_path(10, false);
        let path = ssa_replace_ordering(&path, 6);
        assert_eq!(path, ref_path);
    }

    #[test]
    fn test_populate_subtree_tensor_map_simple() {
        let (tensor, ref_path) = setup_simple();
        let tree = ContractionTree::from_contraction_path(&tensor, &ref_path);
        let mut node_tensor_map = FxHashMap::default();
        populate_subtree_tensor_map(&tree, 4, &mut node_tensor_map, &tensor);

        let ref_node_tensor_map = FxHashMap::from_iter([
            (0, Tensor::new(vec![4, 3, 2])),
            (1, Tensor::new(vec![0, 1, 3, 2])),
            (2, Tensor::new(vec![4, 5, 6])),
            (3, Tensor::new(vec![4, 0, 1])),
            (4, Tensor::new(vec![0, 1, 5, 6])),
        ]);

        for (key, value) in ref_node_tensor_map {
            assert_eq!(node_tensor_map[&key].legs(), value.legs());
        }
    }

    #[test]
    fn test_populate_subtree_tensor_map_complex() {
        let (tensor, ref_path) = setup_complex();
        let tree = ContractionTree::from_contraction_path(&tensor, &ref_path);
        let mut node_tensor_map = FxHashMap::default();
        populate_subtree_tensor_map(&tree, 10, &mut node_tensor_map, &tensor);

        let ref_node_tensor_map = FxHashMap::from_iter([
            (0, Tensor::new(vec![4, 3, 2])),
            (1, Tensor::new(vec![0, 1, 3, 2])),
            (2, Tensor::new(vec![4, 5, 6])),
            (3, Tensor::new(vec![6, 8, 9])),
            (4, Tensor::new(vec![10, 8, 9])),
            (5, Tensor::new(vec![5, 1, 0])),
            (6, Tensor::new(vec![3, 2, 5])),
            (7, Tensor::new(vec![4, 5])),
            (8, Tensor::new(vec![6, 10])),
            (9, Tensor::new(vec![4, 5, 10])),
            (10, Tensor::new(vec![10])),
        ]);

        for (key, value) in ref_node_tensor_map {
            assert_eq!(node_tensor_map[&key].legs(), value.legs());
        }
    }

    #[test]
    fn test_tree_contraction_path() {
        let (tensor, ref_path) = setup_simple();
        let tree = ContractionTree::from_contraction_path(&tensor, &ref_path);
        let (op_cost, mem_cost) = tree_contraction_cost(&tree, tree.root_id().unwrap(), &tensor);

        assert_eq!(op_cost, 4540f64);
        assert_eq!(mem_cost, 538f64);
    }

    #[test]
    fn test_parallel_tree_contraction_path() {
        let (tensor, ref_path) = setup_simple();
        let tree = ContractionTree::from_contraction_path(&tensor, &ref_path);

        let (op_cost, mem_cost, _) =
            parallel_tree_contraction_cost(&tree, tree.root_id().unwrap(), &tensor);

        assert_eq!(op_cost, 4540f64);
        assert_eq!(mem_cost, 538f64);
    }

    #[test]
    fn test_tree_contraction_path_complex() {
        let (tensor, ref_path) = setup_complex();
        let tree = ContractionTree::from_contraction_path(&tensor, &ref_path);
        let (op_cost, mem_cost) = tree_contraction_cost(&tree, tree.root_id().unwrap(), &tensor);

        assert_eq!(op_cost, 4237070f64);
        assert_eq!(mem_cost, 89478f64);
    }

    #[test]
    fn test_parallel_tree_contraction_path_complex() {
        let (tensor, ref_path) = setup_complex();
        let tree = ContractionTree::from_contraction_path(&tensor, &ref_path);

        let (op_cost, mem_cost, _) =
            parallel_tree_contraction_cost(&tree, tree.root_id().unwrap(), &tensor);

        assert_eq!(op_cost, 2120600f64);
        assert_eq!(mem_cost, 89478f64);
    }
}<|MERGE_RESOLUTION|>--- conflicted
+++ resolved
@@ -8,13 +8,8 @@
 use export::{to_dendogram_format, to_pdf};
 use itertools::Itertools;
 use log::info;
-<<<<<<< HEAD
-use std::cell::{Ref, RefCell};
-use std::collections::HashMap;
-=======
 use rustc_hash::FxHashMap;
 use std::cell::{Ref, RefCell};
->>>>>>> f039f011
 use std::rc::{Rc, Weak};
 use utils::{calculate_partition_costs, parallel_tree_contraction_cost};
 
@@ -263,11 +258,7 @@
         assert!(self.nodes.contains_key(&parent_id));
         let mut index = 0;
         // Utilize a scratch hashmap to store intermediate tensor information
-<<<<<<< HEAD
-        let mut scratch = HashMap::new();
-=======
         let mut scratch = FxHashMap::default();
->>>>>>> f039f011
 
         // Fill scratch with initial tensor inputs
         for &tensor_index in tensor_indices {
@@ -540,20 +531,11 @@
     }
 }
 
-<<<<<<< HEAD
-=======
 #[derive(Debug)]
->>>>>>> f039f011
 pub struct BalanceSettings {
     pub random_balance: bool,
     pub rebalance_depth: usize,
     pub iterations: usize,
-<<<<<<< HEAD
-    pub output_file: String,
-    pub dendogram_cost_function: fn(&Tensor, &Tensor) -> f64,
-    pub greedy_cost_function: fn(&Tensor, &Tensor) -> f64,
-    pub communication_scheme: CommunicationScheme,
-=======
     pub greedy_cost_function: fn(&Tensor, &Tensor) -> f64,
     pub communication_scheme: CommunicationScheme,
 }
@@ -562,7 +544,6 @@
 pub struct DendogramSettings {
     pub output_file: String,
     pub cost_function: fn(&Tensor, &Tensor) -> f64,
->>>>>>> f039f011
 }
 
 pub fn balance_partitions_iter(
@@ -572,18 +553,10 @@
         random_balance,
         rebalance_depth,
         iterations,
-<<<<<<< HEAD
-        output_file,
-        dendogram_cost_function,
-        greedy_cost_function,
-        communication_scheme,
-    }: BalanceSettings,
-=======
         greedy_cost_function,
         communication_scheme,
     }: BalanceSettings,
     dendogram_settings: Option<DendogramSettings>,
->>>>>>> f039f011
 ) -> (usize, Tensor, Vec<ContractionIndex>, Vec<f64>) {
     let bond_dims = tensor.bond_dims();
     let mut contraction_tree = ContractionTree::from_contraction_path(tensor, path);
@@ -598,7 +571,6 @@
 
     assert!(partition_costs.len() > 1);
     let partition_number = partition_costs.len();
-<<<<<<< HEAD
 
     let (_, mut max_cost) = partition_costs.last().unwrap();
 
@@ -609,35 +581,15 @@
         .map(|e| contraction_tree.tensor(*e, tensor))
         .collect_vec();
 
-=======
-
-    let (_, mut max_cost) = partition_costs.last().unwrap();
-
-    let children = &contraction_tree.partitions()[&rebalance_depth];
-
-    let mut children_tensors = children
-        .iter()
-        .map(|e| contraction_tree.tensor(*e, tensor))
-        .collect_vec();
-
->>>>>>> f039f011
     let (final_op_cost, _) = contract_path_cost(&children_tensors, &final_contraction);
     let mut max_costs = Vec::with_capacity(iterations + 1);
     max_costs.push(max_cost + final_op_cost);
 
-<<<<<<< HEAD
-    let dendogram_entries = to_dendogram_format(&contraction_tree, tensor, dendogram_cost_function);
-    to_pdf(
-        &(output_file.clone() + &format!("_{}", 0)),
-        &dendogram_entries,
-    );
-=======
     if let Some(settings) = &dendogram_settings {
         let dendogram_entries =
             to_dendogram_format(&contraction_tree, tensor, settings.cost_function);
         to_pdf(&format!("{}_0", settings.output_file), &dendogram_entries);
     }
->>>>>>> f039f011
 
     let mut new_tn;
     let mut best_contraction = 0;
@@ -647,14 +599,7 @@
     let mut best_tn = tensor.clone();
 
     for i in 1..=iterations {
-<<<<<<< HEAD
-        info!(
-            "Balancing iteration {} with communication scheme {:?}",
-            i, communication_scheme
-        );
-=======
         info!("Balancing iteration {i} with communication scheme {communication_scheme:?}");
->>>>>>> f039f011
         (max_cost, path, new_tn) = balance_partitions(
             tensor,
             &mut contraction_tree,
@@ -706,7 +651,6 @@
 
                 (final_op_cost, final_contraction)
             }
-<<<<<<< HEAD
             CommunicationScheme::WeightedBranchBound => {
                 let mut communication_tensors = Tensor::default();
                 communication_tensors.push_tensors(
@@ -750,15 +694,6 @@
 
         max_costs.push(new_max_cost);
 
-=======
-        };
-
-        path.extend(final_contraction);
-        let new_max_cost = max_cost + final_op_cost;
-
-        max_costs.push(new_max_cost);
-
->>>>>>> f039f011
         if new_max_cost < best_cost {
             best_cost = new_max_cost;
             best_contraction = i;
@@ -766,20 +701,11 @@
             best_contraction_path = path;
         }
 
-<<<<<<< HEAD
-        let dendogram_entries =
-            to_dendogram_format(&contraction_tree, tensor, dendogram_cost_function);
-        to_pdf(
-            &(output_file.clone() + &format!("_{}", i)),
-            &dendogram_entries,
-        );
-=======
         if let Some(settings) = &dendogram_settings {
             let dendogram_entries =
                 to_dendogram_format(&contraction_tree, tensor, settings.cost_function);
             to_pdf(&format!("{}_{i}", settings.output_file), &dendogram_entries);
         }
->>>>>>> f039f011
     }
 
     (best_contraction, best_tn, best_contraction_path, max_costs)
@@ -787,8 +713,6 @@
 
 #[cfg(test)]
 mod tests {
-    use utils::tree_contraction_cost;
-
     use utils::tree_contraction_cost;
 
     use crate::contractionpath::contraction_cost::contract_cost_tensors;
@@ -1077,19 +1001,11 @@
         let (tensor, path) = setup_simple();
         let tree = ContractionTree::from_contraction_path(&tensor, &path);
         let ref_weights =
-<<<<<<< HEAD
-            HashMap::from([(1, 0f64), (0, 0f64), (2, 0f64), (3, 3820f64), (4, 4540f64)]);
-        let weights = tree.tree_weights(4, &tensor, contract_cost_tensors);
-
-        assert_eq!(weights, ref_weights);
-        let ref_weights = HashMap::from([(1, 0f64), (0, 0f64), (3, 3820f64)]);
-=======
             FxHashMap::from_iter([(1, 0f64), (0, 0f64), (2, 0f64), (3, 3820f64), (4, 4540f64)]);
         let weights = tree.tree_weights(4, &tensor, contract_cost_tensors);
 
         assert_eq!(weights, ref_weights);
         let ref_weights = FxHashMap::from_iter([(1, 0f64), (0, 0f64), (3, 3820f64)]);
->>>>>>> f039f011
         let weights = tree.tree_weights(3, &tensor, contract_cost_tensors);
         assert_eq!(weights, ref_weights);
 
