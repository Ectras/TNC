--- conflicted
+++ resolved
@@ -1,9 +1,3 @@
-<<<<<<< HEAD
-use crate::contractionpath::paths::weighted_branchbound::WeightedBranchBound;
-use crate::contractionpath::paths::{greedy::Greedy, CostType, OptimizePath};
-use crate::mpi::communication::CommunicationScheme;
-=======
->>>>>>> a6f0167e
 use crate::pair;
 use crate::tensornetwork::tensor::Tensor;
 use crate::types::ContractionIndex;
@@ -528,189 +522,6 @@
     }
 }
 
-<<<<<<< HEAD
-#[derive(Debug)]
-pub struct BalanceSettings {
-    pub random_balance: bool,
-    pub rebalance_depth: usize,
-    pub iterations: usize,
-    pub greedy_cost_function: fn(&Tensor, &Tensor) -> f64,
-    pub communication_scheme: CommunicationScheme,
-}
-
-#[derive(Debug)]
-pub struct DendogramSettings {
-    pub output_file: String,
-    pub cost_function: fn(&Tensor, &Tensor) -> f64,
-}
-
-pub fn balance_partitions_iter(
-    tensor: &Tensor,
-    path: &[ContractionIndex],
-    BalanceSettings {
-        random_balance,
-        rebalance_depth,
-        iterations,
-        greedy_cost_function,
-        communication_scheme,
-    }: BalanceSettings,
-    dendogram_settings: Option<DendogramSettings>,
-) -> (usize, Tensor, Vec<ContractionIndex>, Vec<f64>) {
-    let bond_dims = tensor.bond_dims();
-    let mut contraction_tree = ContractionTree::from_contraction_path(tensor, path);
-    let mut path = path.to_owned();
-    let final_contraction = path
-        .iter()
-        .filter(|&e| matches!(e, ContractionIndex::Pair(..)))
-        .cloned()
-        .collect_vec();
-    let mut partition_costs =
-        calculate_partition_costs(&contraction_tree, rebalance_depth, tensor, true);
-
-    assert!(partition_costs.len() > 1);
-    let partition_number = partition_costs.len();
-
-    let (_, mut max_cost) = partition_costs.last().unwrap();
-
-    let children = &contraction_tree.partitions()[&rebalance_depth];
-
-    let mut children_tensors = children
-        .iter()
-        .map(|e| contraction_tree.tensor(*e, tensor))
-        .collect_vec();
-
-    let (final_op_cost, _) = contract_path_cost(&children_tensors, &final_contraction);
-    let mut max_costs = Vec::with_capacity(iterations + 1);
-    max_costs.push(max_cost + final_op_cost);
-
-    if let Some(settings) = &dendogram_settings {
-        let dendogram_entries =
-            to_dendogram_format(&contraction_tree, tensor, settings.cost_function);
-        to_pdf(&format!("{}_0", settings.output_file), &dendogram_entries);
-    }
-
-    let mut new_tn;
-    let mut best_contraction = 0;
-    let mut best_contraction_path = path.clone();
-    let mut best_cost = max_cost + final_op_cost;
-
-    let mut best_tn = tensor.clone();
-
-    for i in 1..=iterations {
-        info!("Balancing iteration {i} with communication scheme {communication_scheme:?}");
-        (max_cost, path, new_tn) = balance_partitions(
-            tensor,
-            &mut contraction_tree,
-            random_balance,
-            rebalance_depth,
-            &partition_costs,
-            greedy_cost_function,
-        );
-        assert_eq!(partition_number, path.len(), "Tensors lost!");
-        validate_path(&path);
-
-        partition_costs =
-            calculate_partition_costs(&contraction_tree, rebalance_depth, tensor, true);
-
-        // Ensures that children tensors are mapped to their respective partition costs
-        children_tensors = partition_costs
-            .iter()
-            .map(|(tensor_id, _)| contraction_tree.tensor(*tensor_id, tensor))
-            .collect();
-
-        let (final_op_cost, final_contraction) = match communication_scheme {
-            CommunicationScheme::Greedy => {
-                let mut communication_tensors = Tensor::default();
-                communication_tensors.push_tensors(
-                    children_tensors.clone(),
-                    Some(&bond_dims),
-                    None,
-                );
-
-                let mut opt = Greedy::new(&communication_tensors, CostType::Flops);
-                opt.optimize_path();
-                let final_contraction = opt.get_best_replace_path();
-                let contraction_tree = ContractionTree::from_contraction_path(
-                    &communication_tensors,
-                    &final_contraction,
-                );
-                // let (final_op_cost, _) = contract_path_cost(&children_tensors, &final_contraction);
-                let (final_op_cost, _, _) = parallel_tree_contraction_cost(
-                    &contraction_tree,
-                    contraction_tree.root_id().unwrap(),
-                    &communication_tensors,
-                );
-                (final_op_cost, final_contraction)
-            }
-            CommunicationScheme::Bipartition => {
-                let children_tensors = children_tensors.iter().cloned().enumerate().collect_vec();
-                let (final_op_cost, final_contraction) =
-                    tensor_bipartition(&children_tensors, &bond_dims);
-
-                (final_op_cost, final_contraction)
-            }
-            CommunicationScheme::WeightedBranchBound => {
-                let mut communication_tensors = Tensor::default();
-                communication_tensors.push_tensors(
-                    children_tensors.clone(),
-                    Some(&bond_dims),
-                    None,
-                );
-
-                let latency_map = FxHashMap::from_iter(
-                    partition_costs
-                        .iter()
-                        .enumerate()
-                        .map(|(id, &(_, partition_cost))| (id, partition_cost)),
-                );
-
-                let mut opt = WeightedBranchBound::new(
-                    &communication_tensors,
-                    None,
-                    20f64,
-                    latency_map,
-                    CostType::Flops,
-                );
-                opt.optimize_path();
-                let final_contraction = opt.get_best_replace_path();
-                let contraction_tree = ContractionTree::from_contraction_path(
-                    &communication_tensors,
-                    &final_contraction,
-                );
-                // let (final_op_cost, _) = contract_path_cost(&children_tensors, &final_contraction);
-                let (final_op_cost, _, _) = parallel_tree_contraction_cost(
-                    &contraction_tree,
-                    contraction_tree.root_id().unwrap(),
-                    &communication_tensors,
-                );
-                (final_op_cost, final_contraction)
-            }
-        };
-
-        path.extend(final_contraction);
-        let new_max_cost = max_cost + final_op_cost;
-
-        max_costs.push(new_max_cost);
-
-        if new_max_cost < best_cost {
-            best_cost = new_max_cost;
-            best_contraction = i;
-            best_tn = new_tn;
-            best_contraction_path = path;
-        }
-
-        if let Some(settings) = &dendogram_settings {
-            let dendogram_entries =
-                to_dendogram_format(&contraction_tree, tensor, settings.cost_function);
-            to_pdf(&format!("{}_{i}", settings.output_file), &dendogram_entries);
-        }
-    }
-
-    (best_contraction, best_tn, best_contraction_path, max_costs)
-}
-
-=======
->>>>>>> a6f0167e
 #[cfg(test)]
 mod tests {
     use crate::contractionpath::contraction_cost::contract_cost_tensors;
