--- conflicted
+++ resolved
@@ -1,63 +1,30 @@
-<<<<<<< HEAD
 use rand::rngs::StdRng;
 use std::collections::HashMap;
 use std::option::Option;
 
 use crate::contractionpath::candidates::Candidate;
-=======
-use itertools::Itertools;
-use rand::rngs::ThreadRng;
-use rand::thread_rng;
-use rand::Rng;
-use std::cmp::min;
-use std::collections::hash_map::Entry;
-use std::collections::BinaryHeap;
-use std::collections::HashMap;
-use std::option::Option;
-use std::{cmp::max, collections::HashSet};
-
-use crate::contractionpath::{
-    candidates::Candidate,
-    contraction_cost::{_contract_cost, contract_path_cost, contract_size_tensors},
-    ssa_ordering, ssa_replace_ordering,
-};
->>>>>>> 7c03cbc3
 use crate::tensornetwork::tensor::Tensor;
 use crate::types::ContractionIndex;
 
-<<<<<<< HEAD
 pub mod branchbound;
 pub mod greedy;
 //pub mod parallel_greedy;
 
 pub trait OptimizePath {
     fn optimize_path(&mut self);
-    // fn optimize_partitioned_path(&mut self, partition: Vec<usize>);
-
-    fn get_best_path(&self) -> &Vec<ContractionIndex>;
-    fn get_best_replace_path(&self) -> Vec<ContractionIndex>;
-    // fn get_best_partition_replace_path(&self, k: usize) -> Vec<(usize, usize)>;
-=======
-pub trait OptimizePath {
-    fn optimize_path(&mut self);
 
     fn get_best_path(&self) -> &Vec<(usize, usize)>;
     fn get_best_replace_path(&self) -> Vec<(usize, usize)>;
->>>>>>> 7c03cbc3
     fn get_best_flops(&self) -> u64;
     fn get_best_size(&self) -> u64;
 }
 
-<<<<<<< HEAD
 #[derive(Debug, Clone)]
-=======
->>>>>>> 7c03cbc3
 pub enum CostType {
     Flops = 0,
     Size = 1,
 }
 
-<<<<<<< HEAD
 pub(crate) fn validate_path(path: &Vec<ContractionIndex>) -> Result<bool, String> {
     let mut contracted = Vec::<usize>::new();
     for index in path {
@@ -75,186 +42,11 @@
             ContractionIndex::Path(_, path) => {
                 let _ = validate_path(path);
             }
-=======
-/// A struct with an OptimizePath implementation that explores possible pair contractions in a depth-first manner.
-pub struct BranchBound<'a> {
-    tn: &'a TensorNetwork,
-    nbranch: Option<u32>,
-    cutoff_flops_factor: u64,
-    minimize: CostType,
-    best_flops: u64,
-    best_size: u64,
-    best_path: Vec<(usize, usize)>,
-    best_progress: HashMap<usize, u64>,
-    result_cache: HashMap<Vec<usize>, usize>,
-    flop_cache: HashMap<usize, u64>,
-    size_cache: HashMap<usize, u64>,
-    tensor_cache: HashMap<usize, Tensor>,
-}
-
-impl<'a> BranchBound<'a> {
-    pub fn new(
-        tn: &'a TensorNetwork,
-        nbranch: Option<u32>,
-        cutoff_flops_factor: u64,
-        minimize: CostType,
-    ) -> Self {
-        Self {
-            tn,
-            nbranch,
-            cutoff_flops_factor,
-            minimize,
-            best_flops: u64::MAX,
-            best_size: u64::MAX,
-            best_path: Vec::new(),
-            best_progress: HashMap::<usize, u64>::new(),
-            result_cache: HashMap::<Vec<usize>, usize>::new(),
-            flop_cache: HashMap::<usize, u64>::new(),
-            size_cache: HashMap::<usize, u64>::new(),
-            tensor_cache: HashMap::<usize, Tensor>::new(),
-        }
-    }
-
-    /// Explores possible pair contractions in a depth-first
-    /// recursive manner like the `optimal` approach, but with extra heuristic early pruning of branches
-    /// as well sieving by `memory_limit` and the best path found so far. A rust implementation of
-    /// the Python based `opt_einsum` implementation. Found at github.com/dgasmith/opt_einsum.
-    fn _branch_iterate(
-        &mut self,
-        path: Vec<(usize, usize, usize)>,
-        remaining: Vec<u32>,
-        flops: u64,
-        size: u64,
-    ) {
-        if remaining.len() == 1 {
-            match self.minimize {
-                CostType::Flops => {
-                    if self.best_flops > flops {
-                        self.best_flops = flops;
-                        self.best_size = size;
-                        self.best_path = ssa_ordering(&path, self.tn.get_tensors().len());
-                    }
-                }
-                CostType::Size => {
-                    if self.best_size > size {
-                        self.best_flops = flops;
-                        self.best_size = size;
-                        self.best_path = ssa_ordering(&path, self.tn.get_tensors().len());
-                    }
-                }
-            }
-            return;
-        }
-
-        let mut assess_candidate = |i: usize, j: usize| -> Option<Candidate> {
-            let flops_12: u64;
-            let size_12: u64;
-            let k12: usize;
-            let k12_tensor: Tensor;
-            let mut current_flops = flops;
-            let mut current_size = size;
-            if self.result_cache.contains_key(&vec![i, j]) {
-                k12 = self.result_cache[&vec![i, j]];
-                flops_12 = self.flop_cache[&k12];
-                size_12 = self.size_cache[&k12];
-                k12_tensor = self.tensor_cache[&k12].clone();
-            } else {
-                k12 = self.tensor_cache.len();
-                flops_12 = _contract_cost(
-                    &self.tensor_cache[&i],
-                    &self.tensor_cache[&j],
-                    self.tn.get_bond_dims(),
-                );
-                (k12_tensor, size_12) = contract_size_tensors(
-                    &self.tensor_cache[&i],
-                    &self.tensor_cache[&j],
-                    self.tn.get_bond_dims(),
-                );
-                self.result_cache.entry(vec![i, j]).or_insert(k12);
-                self.flop_cache.entry(k12).or_insert(flops_12);
-                self.size_cache.entry(k12).or_insert(size_12);
-                self.tensor_cache.entry(k12).or_insert(k12_tensor.clone());
-            }
-            current_flops += flops_12;
-            current_size = max(current_size, size_12);
-
-            if current_flops > self.best_flops && current_size > self.best_size {
-                return None;
-            }
-            let best_flops: u64;
-            if self.best_progress.contains_key(&remaining.len()) {
-                best_flops = self.best_progress[&remaining.len()];
-            } else {
-                best_flops = current_flops;
-                self.best_progress
-                    .entry(remaining.len())
-                    .or_insert(current_flops);
-            }
-
-            if current_flops < best_flops {
-                self.best_progress
-                    .entry(remaining.len())
-                    .insert_entry(current_flops);
-            } else if current_flops
-                > self.cutoff_flops_factor * self.best_progress[&remaining.len()]
-            {
-                return None;
-            }
-
-            Some(Candidate {
-                flop_cost: current_flops as i64,
-                size_cost: current_size as i64,
-                parent_ids: (i, j),
-                parent_tensors: None,
-                child_id: k12,
-                child_tensor: Some(k12_tensor),
-            })
-        };
-
-        let mut candidates = BinaryHeap::<Candidate>::new();
-        for i in remaining.iter().cloned().combinations(2) {
-            let candidate = assess_candidate(i[0] as usize, i[1] as usize);
-            if let Some(new_candidate) = candidate {
-                candidates.push(new_candidate)
-            } else {
-                continue;
-            }
-        }
-        let bi = 0;
-        let mut new_remaining;
-        let mut new_path: Vec<(usize, usize, usize)>;
-        while self.nbranch.is_none() || bi < self.nbranch.unwrap() {
-            let Some(Candidate {
-                flop_cost,
-                size_cost,
-                parent_ids,
-                parent_tensors: _parent_tensor,
-                child_id,
-                child_tensor: _child_tensor,
-            }) = candidates.pop()
-            else {
-                break;
-            };
-            new_remaining = remaining.clone();
-            new_remaining.retain(|e| *e != parent_ids.0 as u32);
-            new_remaining.retain(|e| *e != parent_ids.1 as u32);
-            new_remaining.insert(new_remaining.len(), child_id as u32);
-            new_path = path.clone();
-            new_path.push((parent_ids.0, parent_ids.1, child_id));
-            BranchBound::_branch_iterate(
-                self,
-                new_path,
-                new_remaining,
-                flop_cost as u64,
-                size_cost as u64,
-            );
->>>>>>> 7c03cbc3
         }
     }
     Ok(true)
 }
 
-<<<<<<< HEAD
 type CostFnType = dyn Fn(&HashMap<usize, u64>, i64, i64, i64, &Tensor, &Tensor, &Tensor) -> i64;
 type ChoiceFnType = dyn for<'b, 'c> Fn(
     &'b mut std::collections::BinaryHeap<Candidate>,
@@ -263,683 +55,4 @@
     f64,
     bool,
     &mut StdRng,
-) -> Option<Candidate>;
-=======
-impl<'a> OptimizePath for BranchBound<'a> {
-    fn optimize_path(&mut self) {
-        let tensors = self.tn.get_tensors();
-        if self.tn.is_empty() {
-            return;
-        }
-
-        self.flop_cache.clear();
-        self.size_cache.clear();
-
-        // Get the initial space requirements for uncontracted tensors
-        for (index, tensor) in tensors.iter().enumerate() {
-            self.size_cache
-                .entry(index)
-                .or_insert(self.tn.get_tensors()[index].size(self.tn.get_bond_dims()));
-            self.tensor_cache.entry(index).or_insert(tensor.clone());
-        }
-
-        let remaining: Vec<u32> = (0u32..self.tn.get_tensors().len() as u32).collect();
-        BranchBound::_branch_iterate(self, vec![], remaining, 0, 0);
-    }
-
-    fn get_best_flops(&self) -> u64 {
-        self.best_flops
-    }
-
-    fn get_best_size(&self) -> u64 {
-        self.best_size
-    }
-
-    fn get_best_path(&self) -> &Vec<(usize, usize)> {
-        &self.best_path
-    }
-
-    fn get_best_replace_path(&self) -> Vec<(usize, usize)> {
-        ssa_replace_ordering(&self.best_path, self.tn.get_tensors().len())
-    }
-}
-
-type CostFnType = dyn Fn(&HashMap<usize, u64>, i64, i64, i64, &Tensor, &Tensor, &Tensor) -> i64;
-type ChoiceFnType = dyn for<'b, 'c> Fn(
-    &'b mut std::collections::BinaryHeap<Candidate>,
-    &'c std::collections::HashMap<Tensor, usize>,
-    usize,
-    f64,
-    bool,
-    &mut ThreadRng,
-) -> Option<Candidate>;
-
-pub struct Greedy<'a> {
-    pub(crate) tn: &'a TensorNetwork,
-    minimize: CostType,
-    pub(crate) best_flops: u64,
-    pub(crate) best_size: u64,
-    pub(crate) best_path: Vec<(usize, usize)>,
-    best_progress: HashMap<usize, u64>,
-}
-
-impl<'a> Greedy<'a> {
-    pub fn new(tn: &'a TensorNetwork, minimize: CostType) -> Self {
-        Self {
-            tn,
-            minimize,
-            best_flops: u64::MAX,
-            best_size: u64::MAX,
-            best_path: Vec::new(),
-            best_progress: HashMap::new(),
-        }
-    }
-
-    pub(crate) fn _simple_chooser<R: Rng + ?Sized>(
-        queue: &mut BinaryHeap<Candidate>,
-        remaining_tensors: &HashMap<Tensor, usize>,
-        _nbranch: usize,
-        mut _temperature: f64,
-        _rel_temperature: bool,
-        _rng: &mut R,
-    ) -> Option<Candidate> {
-        if let Some(Candidate {
-            flop_cost,
-            size_cost,
-            parent_ids,
-            parent_tensors: Some((k1, k2)),
-            child_id,
-            child_tensor,
-        }) = queue.pop()
-        {
-            if !remaining_tensors.contains_key(&k1) || !remaining_tensors.contains_key(&k2) {
-                return None;
-            }
-            return Some(Candidate {
-                flop_cost,
-                size_cost,
-                parent_ids,
-                parent_tensors: Some((k1, k2)),
-                child_id,
-                child_tensor,
-            });
-        }
-        None
-    }
-
-    /// The default heuristic cost, corresponding to the total reduction in
-    /// memory of performing a contraction.
-    pub(crate) fn _cost_memory_removed(
-        _bond_dims: &HashMap<usize, u64>,
-        size12: i64,
-        size1: i64,
-        size2: i64,
-        _k12: &Tensor,
-        _k1: &Tensor,
-        _k2: &Tensor,
-    ) -> i64 {
-        size12 - size1 - size2
-    }
-
-    fn _push_candidate(
-        output: &Tensor,
-        bond_dims: &HashMap<usize, u64>,
-        remaining: &HashMap<Tensor, usize>,
-        footprints: &HashMap<Tensor, u64>,
-        dim_ref_counts: &HashMap<usize, HashSet<usize>>,
-        k1: &Tensor,
-        k2s: &[&Tensor],
-        queue: &mut BinaryHeap<Candidate>,
-        cost_function: &CostFnType,
-    ) {
-        let mut candidates = Vec::new();
-        for k2 in k2s {
-            candidates.push(Greedy::_get_candidate(
-                output,
-                bond_dims,
-                remaining,
-                footprints,
-                dim_ref_counts,
-                k1,
-                k2,
-                cost_function,
-            ));
-        }
-        // if true {
-        for candidate in candidates {
-            queue.push(candidate);
-        }
-        // } else if let Some(min_value) = candidates.iter().cloned().min() {
-        // queue.push(min_value);
-        // }
-    }
-
-    fn _get_candidate<'b>(
-        output: &Tensor,
-        bond_dims: &HashMap<usize, u64>,
-        remaining_tensors: &HashMap<Tensor, usize>,
-        tensor_mem_size: &HashMap<Tensor, u64>,
-        dim_tensor_counts: &HashMap<usize, HashSet<usize>>,
-        mut k1: &'b Tensor,
-        mut k2: &'b Tensor,
-        cost_function: &CostFnType,
-    ) -> Candidate {
-        let either = k1 | k2;
-        let two = k1 & k2;
-        let one = &either - &two;
-        let out = &either & output;
-
-        let ref2 = if let Some(ref_count_3) = dim_tensor_counts.get(&3) {
-            &out | &(&two & &Tensor::new(ref_count_3.iter().cloned().collect_vec()))
-        } else {
-            out
-        };
-
-        let k12 = if let Some(ref_count_2) = dim_tensor_counts.get(&2) {
-            &ref2 | &(&one & &Tensor::new(ref_count_2.iter().cloned().collect_vec()))
-        } else {
-            ref2
-        };
-
-        let size_k12 = k12.size(bond_dims);
-
-        let cost = cost_function(
-            bond_dims,
-            size_k12 as i64,
-            tensor_mem_size[k1] as i64,
-            tensor_mem_size[k2] as i64,
-            &k12,
-            k1,
-            k2,
-        );
-        let mut id1 = remaining_tensors[k1];
-        let mut id2 = remaining_tensors[k2];
-
-        if id1 > id2 {
-            (k1, k2) = (k2, k1);
-            (id1, id2) = (id2, id1);
-        }
-
-        Candidate {
-            flop_cost: 0,
-            size_cost: cost,
-            parent_ids: (id1, id2),
-            parent_tensors: Some((k1.clone(), k2.clone())),
-            child_id: 0,
-            child_tensor: Some(k12),
-        }
-    }
-
-    fn _update_ref_counts(
-        dim_to_tensors: &HashMap<usize, Vec<Tensor>>,
-        dim_tensor_counts: &mut HashMap<usize, HashSet<usize>>,
-        dims: &Tensor,
-    ) {
-        for dim in dims.iter().cloned() {
-            let count = dim_to_tensors[&dim].len();
-            if count <= 1 {
-                dim_tensor_counts.entry(2).and_modify(|e| {
-                    e.remove(&dim);
-                });
-                dim_tensor_counts.entry(3).and_modify(|e| {
-                    e.remove(&dim);
-                });
-            } else if count == 2 {
-                dim_tensor_counts.entry(2).and_modify(|e| {
-                    e.insert(dim);
-                });
-                dim_tensor_counts.entry(3).and_modify(|e| {
-                    e.remove(&dim);
-                });
-            } else {
-                dim_tensor_counts.entry(2).and_modify(|e| {
-                    e.insert(dim);
-                });
-                dim_tensor_counts.entry(3).and_modify(|e| {
-                    e.insert(dim);
-                });
-            }
-        }
-    }
-
-    pub(crate) fn _ssa_greedy_optimize(
-        &mut self,
-        inputs: &[Tensor],
-        output_dims: &Tensor,
-        bond_dims: &HashMap<usize, u64>,
-        choice_fn: Box<ChoiceFnType>,
-        cost_fn: Box<CostFnType>,
-    ) -> Vec<(usize, usize)> {
-        let mut ssa_path = Vec::new();
-        // Keeps track of remaining vectors, mapping between Vector of tensor leg ids to ssa number
-        let mut remaining_tensors = HashMap::<Tensor, usize>::new();
-        let mut next_ssa_id: usize = inputs.len();
-
-        populate_remaining_tensors(
-            inputs,
-            &mut remaining_tensors,
-            &mut ssa_path,
-            &mut next_ssa_id,
-        );
-
-        let mut dim_to_tensors = populate_dim_to_tensors(&remaining_tensors, output_dims);
-
-        let mut dim_tensor_counts = populate_dim_tensor_counts(&dim_to_tensors);
-
-        // Maps tensor to size
-        let mut tensor_mem_size = HashMap::from_iter(inputs.iter().map(|legs| {
-            let size = legs.size(bond_dims);
-            (legs.clone(), size)
-        }));
-
-        let mut queue = BinaryHeap::new();
-        for (_dim, key) in dim_to_tensors.iter() {
-            let mut new_keys = key.clone();
-            new_keys.sort_unstable_by_key(|a| a.get_legs().len());
-            for (i, k1) in new_keys[0..new_keys.len() - 1].iter().enumerate() {
-                let k2s = new_keys[(i + 1)..new_keys.len()].iter().collect_vec();
-                Greedy::_push_candidate(
-                    output_dims,
-                    bond_dims,
-                    &remaining_tensors,
-                    &tensor_mem_size,
-                    &dim_tensor_counts,
-                    k1,
-                    &k2s,
-                    &mut queue,
-                    &Greedy::_cost_memory_removed,
-                );
-            }
-        }
-
-        while !queue.is_empty() {
-            let candidate = choice_fn(
-                &mut queue,
-                &remaining_tensors,
-                0,
-                0.0,
-                false,
-                &mut thread_rng(),
-            );
-            let Some(Candidate {
-                flop_cost: 0,
-                size_cost: _cost,
-                parent_ids: (_id1, _id2),
-                parent_tensors: Some((k1, k2)),
-                child_id: 0,
-                child_tensor: Some(k12),
-            }) = candidate
-            else {
-                continue;
-            };
-
-            let Some(ssa_id1) = remaining_tensors.get(&k1) else {
-                panic!("SSA ID '{:?}' missing", k1)
-            };
-
-            let Some(ssa_id2) = remaining_tensors.get(&k2) else {
-                panic!("SSA ID '{:?}' missing", k2)
-            };
-
-            for dim in (&k1 - output_dims).iter().cloned() {
-                dim_to_tensors.entry(dim).and_modify(|e| {
-                    let index = e.iter().position(|x| *x == k1);
-                    if let Some(index) = index {
-                        e.remove(index);
-                    }
-                });
-            }
-
-            for dim in (&k2 - output_dims).iter().cloned() {
-                dim_to_tensors.entry(dim).and_modify(|e| {
-                    let index = e.iter().position(|x| *x == k2);
-                    if let Some(index) = index {
-                        e.remove(index);
-                    }
-                });
-            }
-            ssa_path.push((*ssa_id1, *ssa_id2));
-            remaining_tensors.remove(&k1);
-            remaining_tensors.remove(&k2);
-            if let Some(id12) = remaining_tensors.get(&k12) {
-                ssa_path.push((*id12, next_ssa_id));
-                next_ssa_id += 1;
-            } else {
-                for dim in (&k12 - output_dims).iter().cloned() {
-                    dim_to_tensors
-                        .entry(dim)
-                        .and_modify(|e| e.push(k12.clone()));
-                }
-            }
-
-            remaining_tensors.entry(k12.clone()).or_insert(next_ssa_id);
-            next_ssa_id += 1;
-            Greedy::_update_ref_counts(
-                &dim_to_tensors,
-                &mut dim_tensor_counts,
-                &(&(&k1 | &k2) - output_dims),
-            );
-            tensor_mem_size
-                .entry(k12.clone())
-                .or_insert(k12.size(bond_dims));
-
-            //Find new candidate contractions.
-            let k1 = k12;
-
-            let mut k2s = Vec::new();
-            for dim in (&k1 - output_dims).iter() {
-                for k2 in dim_to_tensors[dim].iter() {
-                    if k2 != &k1 {
-                        k2s.push(k2);
-                    }
-                }
-            }
-            if k2.dims() > 0 {
-                Greedy::_push_candidate(
-                    output_dims,
-                    bond_dims,
-                    &remaining_tensors,
-                    &tensor_mem_size,
-                    &dim_tensor_counts,
-                    &k1,
-                    &k2s,
-                    &mut queue,
-                    &cost_fn,
-                );
-            }
-        }
-
-        for (key, ssa_id) in remaining_tensors {
-            let candidate = Candidate {
-                flop_cost: 0,
-                size_cost: (&key & output_dims).size(bond_dims) as i64,
-                parent_ids: (ssa_id, 0),
-                parent_tensors: Some((key, Tensor::default())),
-                child_id: 0,
-                child_tensor: None,
-            };
-            queue.push(candidate);
-        }
-
-        let Some(Candidate {
-            flop_cost: 0,
-            size_cost: _cost,
-            parent_ids: (mut ssa_id1, _id2),
-            parent_tensors: Some((mut k1, _k2)),
-            child_id: 0,
-            child_tensor: None,
-        }) = queue.pop()
-        else {
-            return ssa_path;
-        };
-
-        while !queue.is_empty() {
-            let Some(Candidate {
-                flop_cost: _flop_cost,
-                size_cost: _cost,
-                parent_ids: (ssa_id2, _id2),
-                parent_tensors: Some((k2, _k2)),
-                child_id: _child_id,
-                child_tensor: _child_tensor,
-            }) = queue.pop()
-            else {
-                continue;
-            };
-
-            ssa_path.push((min(ssa_id1, ssa_id2), max(ssa_id1, ssa_id2)));
-            let k12 = &(&k1 | &k2) & output_dims;
-            let cost = k12.size(bond_dims) as i64;
-            queue.push(Candidate {
-                flop_cost: 0,
-                size_cost: cost,
-                parent_ids: (ssa_id1, 0),
-                parent_tensors: Some((k1.clone(), _k2)),
-                child_id: 0,
-                child_tensor: None,
-            });
-            let Some(Candidate {
-                flop_cost: _flop_cost,
-                size_cost: _cost,
-                parent_ids: (new_ssa_id, _id2),
-                parent_tensors: Some((new_k1, _k2)),
-                child_id: _child_id,
-                child_tensor: _child_tensor,
-            }) = queue.pop()
-            else {
-                continue;
-            };
-            ssa_id1 = new_ssa_id;
-            k1 = new_k1;
-        }
-        ssa_path
-    }
-}
-
-fn populate_dim_tensor_counts(
-    dim_to_tensors: &HashMap<usize, Vec<Tensor>>,
-) -> HashMap<usize, HashSet<usize>> {
-    // Get dims that are contracted
-    let mut dim_tensor_counts = HashMap::<usize, HashSet<usize>>::new();
-    for i in 2..=3 {
-        for (dim, tensor_legs) in dim_to_tensors.iter() {
-            if tensor_legs.len() >= i {
-                dim_tensor_counts
-                    .entry(i)
-                    .and_modify(|entry| {
-                        entry.insert(*dim);
-                    })
-                    .or_default();
-            }
-        }
-    }
-    dim_tensor_counts
-}
-
-fn populate_dim_to_tensors(
-    remaining_tensors: &HashMap<Tensor, usize>,
-    output_dims: &Tensor,
-) -> HashMap<usize, Vec<Tensor>> {
-    // Dictionary that maps leg id to tensor
-    let mut dim_to_tensors = HashMap::<usize, Vec<Tensor>>::new();
-    for key in remaining_tensors.keys() {
-        for dim in (key - output_dims).iter() {
-            // for dim in key.iter().filter(|e| !output.contains(e)) {
-            dim_to_tensors.entry(*dim).or_default().push(key.clone());
-        }
-    }
-    dim_to_tensors
-}
-
-fn populate_remaining_tensors(
-    inputs: &[Tensor],
-    remaining_tensors: &mut HashMap<Tensor, usize>,
-    ssa_path: &mut Vec<(usize, usize)>,
-    next_ssa_id: &mut usize,
-) {
-    for (ssa_id, v) in inputs.iter().enumerate() {
-        if remaining_tensors.contains_key(v) {
-            // greedily compute inner products
-            ssa_path.push((remaining_tensors[v], ssa_id));
-            remaining_tensors.entry(v.clone()).or_insert(*next_ssa_id);
-            *next_ssa_id += 1;
-        } else {
-            remaining_tensors.entry(v.clone()).or_insert(ssa_id);
-        }
-    }
-}
-
-impl<'a> OptimizePath for Greedy<'a> {
-    fn optimize_path(&mut self) {
-        if self.tn.get_tensors().len() == 1 {
-            // Perform a single contraction to match output shape.
-            self.best_flops = 0;
-            self.best_size = 0;
-            self.best_path = vec![];
-            return;
-        }
-        let inputs = self.tn.get_tensors();
-
-        // Vector of output leg ids
-        let output_dims = Tensor::new(self.tn.get_ext_edges().clone());
-        // Dictionary that maps leg id to bond dimension
-        let bond_dims = self.tn.get_bond_dims();
-        self.best_path = self._ssa_greedy_optimize(
-            inputs,
-            &output_dims,
-            bond_dims,
-            Box::new(&Greedy::_simple_chooser),
-            Box::new(&Greedy::_cost_memory_removed),
-        );
-        let (op_cost, mem_cost) = contract_path_cost(
-            self.tn.get_tensors(),
-            &self.get_best_replace_path(),
-            self.tn.get_bond_dims(),
-        );
-        self.best_size = mem_cost;
-        self.best_flops = op_cost;
-    }
-
-    fn get_best_flops(&self) -> u64 {
-        self.best_flops
-    }
-
-    fn get_best_size(&self) -> u64 {
-        self.best_size
-    }
-
-    fn get_best_path(&self) -> &Vec<(usize, usize)> {
-        &self.best_path
-    }
-
-    fn get_best_replace_path(&self) -> Vec<(usize, usize)> {
-        ssa_replace_ordering(&self.best_path, self.tn.get_tensors().len())
-    }
-}
-
-#[cfg(test)]
-mod tests {
-    // use rand::distributions::{Distribution, Uniform};
-    // TODO: Use random tensors
-    use super::ssa_ordering;
-    use super::ssa_replace_ordering;
-    use crate::contractionpath::paths::BranchBound;
-    use crate::contractionpath::paths::CostType;
-    use crate::contractionpath::paths::Greedy;
-    use crate::contractionpath::paths::OptimizePath;
-    use crate::tensornetwork::tensor::Tensor;
-    use crate::tensornetwork::TensorNetwork;
-
-    fn setup_simple() -> TensorNetwork {
-        TensorNetwork::from_vector(
-            vec![
-                Tensor::new(vec![4, 3, 2]),
-                Tensor::new(vec![0, 1, 3, 2]),
-                Tensor::new(vec![4, 5, 6]),
-            ],
-            vec![5, 2, 6, 8, 1, 3, 4],
-            None,
-        )
-    }
-
-    fn setup_complex() -> TensorNetwork {
-        TensorNetwork::from_vector(
-            vec![
-                Tensor::new(vec![4, 3, 2]),
-                Tensor::new(vec![0, 1, 3, 2]),
-                Tensor::new(vec![4, 5, 6]),
-                Tensor::new(vec![6, 8, 9]),
-                Tensor::new(vec![10, 8, 9]),
-                Tensor::new(vec![5, 1, 0]),
-            ],
-            vec![27, 18, 12, 15, 5, 3, 18, 22, 45, 65, 5, 17],
-            None,
-        )
-    }
-
-    #[test]
-    fn test_ssa_ordering() {
-        let path = vec![
-            (0, 3, 15),
-            (1, 2, 44),
-            (6, 4, 8),
-            (5, 15, 22),
-            (8, 44, 12),
-            (12, 22, 99),
-        ];
-        let new_path = ssa_ordering(&path, 7);
-
-        assert_eq!(
-            new_path,
-            vec![(0, 3), (1, 2), (6, 4), (5, 7), (9, 8), (11, 10)]
-        )
-    }
-
-    #[test]
-    fn test_ssa_replace_ordering() {
-        let path = vec![(0, 3), (1, 2), (6, 4), (5, 7), (9, 8), (11, 10)];
-        let new_path = ssa_replace_ordering(&path, 7);
-
-        assert_eq!(
-            new_path,
-            vec![(0, 3), (1, 2), (6, 4), (5, 0), (6, 1), (6, 5)]
-        )
-    }
-
-    #[test]
-    fn test_contract_order_simple() {
-        let tn = setup_simple();
-        let mut opt = BranchBound::new(&tn, None, 20, CostType::Flops);
-        opt.optimize_path();
-
-        assert_eq!(opt.best_flops, 600);
-        assert_eq!(opt.best_size, 538);
-        assert_eq!(opt.get_best_path(), &vec![(0, 1), (2, 3)]);
-        assert_eq!(opt.get_best_replace_path(), vec![(0, 1), (2, 0)]);
-    }
-
-    #[test]
-    fn test_contract_order_complex() {
-        let tn = setup_complex();
-        let mut opt = BranchBound::new(&tn, None, 20, CostType::Flops);
-        opt.optimize_path();
-
-        assert_eq!(opt.best_flops, 332685);
-        assert_eq!(opt.best_size, 89478);
-        assert_eq!(opt.best_path, vec![(1, 5), (0, 6), (2, 7), (3, 8), (4, 9)]);
-        assert_eq!(
-            opt.get_best_replace_path(),
-            vec![(1, 5), (0, 1), (2, 0), (3, 2), (4, 3)]
-        );
-    }
-
-    // Currently ignored as this test is flakey. TODO: Fix this.
-    #[ignore]
-    #[test]
-    fn test_contract_order_greedy_simple() {
-        let tn = setup_simple();
-        let mut opt = Greedy::new(&tn, CostType::Flops);
-        opt.optimize_path();
-
-        assert_eq!(opt.best_flops, 600);
-        assert_eq!(opt.best_size, 538);
-        assert_eq!(opt.best_path, vec![(0, 1), (2, 3)]);
-        assert_eq!(opt.get_best_replace_path(), vec![(0, 1), (2, 0)]);
-    }
-
-    #[ignore]
-    #[test]
-    fn test_contract_order_greedy_complex() {
-        let tn = setup_complex();
-        let mut opt = Greedy::new(&tn, CostType::Flops);
-        opt.optimize_path();
-
-        assert_eq!(opt.best_flops, 529815);
-        assert_eq!(opt.best_size, 89478);
-        assert_eq!(opt.best_path, vec![(1, 5), (3, 4), (0, 6), (2, 7), (8, 9)]);
-        assert_eq!(
-            opt.get_best_replace_path(),
-            vec![(1, 5), (3, 4), (0, 1), (2, 3), (0, 2)]
-        );
-    }
-}
->>>>>>> 7c03cbc3
+) -> Option<Candidate>;