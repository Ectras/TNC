use std::{
    cmp::{max, min},
    collections::{BinaryHeap, HashMap, HashSet},
};

use itertools::Itertools;
use rand::{rngs::StdRng, Rng, SeedableRng};

use crate::{
    contractionpath::{
        candidates::Candidate, contraction_cost::contract_path_cost, paths::RNGChooser,
        ssa_ordering, ssa_replace_ordering,
    },
    tensornetwork::tensor::Tensor,
    types::{calculate_hash, ContractionIndex},
};

use super::{validate_path, CostFnType, CostType, OptimizePath};

pub struct Greedy<'a> {
    pub(crate) tn: &'a Tensor,
    pub(crate) minimize: CostType,
    pub(crate) best_flops: f64,
    pub(crate) best_size: f64,
    pub(crate) best_path: Vec<ContractionIndex>,
    best_progress: HashMap<usize, f64>,
}

struct SimpleChooser;

impl RNGChooser for SimpleChooser {
    fn choose<R: Rng + ?Sized>(
        &self,
        queue: &mut BinaryHeap<Candidate>,
        remaining_tensors: &HashMap<u64, usize>,
        _nbranch: usize,
        mut _temperature: f64,
        _rel_temperature: bool,
        _rng: &mut R,
    ) -> Option<Candidate> {
        if let Some(Candidate {
            flop_cost,
            size_cost,
            parent_ids: (k1, k2),
            child_id,
        }) = queue.pop()
        {
            if !remaining_tensors.values().any(|&x| x == k1)
                && !remaining_tensors.values().any(|&x| x == k2)
            {
                return None;
            }
            return Some(Candidate {
                flop_cost,
                size_cost,
                parent_ids: (k1, k2),
                child_id,
            });
        }
        None
    }
}

impl<'a> Greedy<'a> {
    pub fn new(tn: &'a Tensor, minimize: CostType) -> Self {
        Self {
            tn,
            minimize,
            best_flops: f64::INFINITY,
            best_size: f64::INFINITY,
            best_path: Vec::new(),
            best_progress: HashMap::<usize, f64>::new(),
        }
    }

    /// The default heuristic cost, corresponding to the total reduction in
    /// memory of performing a contraction.
    pub(crate) fn cost_memory_removed(
        size12: f64,
        size1: f64,
        size2: f64,
        _k12: &Tensor,
        _k1: &Tensor,
        _k2: &Tensor,
    ) -> f64 {
        size12 - size1 - size2
    }

    /// Con cost, corresponding to the total reduction in
    /// memory of performing a contraction.
    pub(crate) fn cost_communication(
        _size12: f64,
        size1: f64,
        _size2: f64,
        _k12: &Tensor,
        _k1: &Tensor,
        _k2: &Tensor,
    ) -> f64 {
        size1
    }

    /// Returns Tensor obtained after contracting k1 and k2.
    fn get_candidate(
        output: &Tensor,
        edge_tensor_counts: &HashMap<usize, HashSet<usize>>,
        k1: &Tensor,
        k2: &Tensor,
    ) -> Tensor {
        let either = k1 | k2;
        let two = k1 & k2;
        let one = &either - &two;

        let ref3 = if let Some(ref_count_3) = edge_tensor_counts.get(&3) {
            Tensor::new(ref_count_3.iter().copied().collect_vec())
        } else {
            Tensor::new(vec![])
        };

        let ref2 = if let Some(ref_count_2) = edge_tensor_counts.get(&2) {
            Tensor::new(ref_count_2.iter().copied().collect_vec())
        } else {
            Tensor::new(vec![])
        };
        // Don't consider uncontracted dimensions
        &(&(&either & output) | &(&two & &ref3)) | &(&one & &ref2)
    }

    fn update_ref_counts(
        dim_to_tensors: &HashMap<usize, Vec<Tensor>>,
        dim_tensor_counts: &mut HashMap<usize, HashSet<usize>>,
        dims: &Tensor,
    ) {
        for &dim in dims.legs() {
            let count = dim_to_tensors[&dim].len();
            if count <= 1 {
                dim_tensor_counts.entry(2).and_modify(|e| {
                    e.remove(&dim);
                });
                dim_tensor_counts.entry(3).and_modify(|e| {
                    e.remove(&dim);
                });
            } else if count == 2 {
                dim_tensor_counts.entry(2).and_modify(|e| {
                    e.insert(dim);
                });
                dim_tensor_counts.entry(3).and_modify(|e| {
                    e.remove(&dim);
                });
            } else {
                dim_tensor_counts.entry(2).and_modify(|e| {
                    e.insert(dim);
                });
                dim_tensor_counts.entry(3).and_modify(|e| {
                    e.insert(dim);
                });
            }
        }
    }

    /// Greedily finds cheapest contractions based on input `choice_fn` and `cost_fn`.
    /// This function relies on the fact that [`Tensor`] hash depends only on leg ids
    pub(crate) fn ssa_greedy_optimize<R>(
        &self,
        inputs: &[Tensor],
        output_dims: &Tensor,
        choice_fn: impl RNGChooser,
        cost_fn: Box<CostFnType>,
        rng: &mut R,
    ) -> Vec<ContractionIndex>
    where
        R: ?Sized + Rng,
    {
        const TEMPERATURE: f64 = 0.3;
        const NBRANCH: usize = 5;
        const REL_TEMPERATURE: bool = true;
        // Keeps track of remaining vectors, mapping between Vector of tensor leg ids to ssa number
        let mut next_ssa_id = inputs.len();
        let (
            mut remaining_tensors,
            mut ssa_id_to_tensor,
            mut scalar_tensors,
            mut ssa_path,
            mut next_ssa_id,
        ) = populate_remaining_tensors(inputs, &mut next_ssa_id);

        let mut edge_to_tensors = populate_edge_to_tensors(inputs, &remaining_tensors, output_dims);
        let mut edge_tensor_counts = populate_edge_tensor_counts(&edge_to_tensors);

        // Maps tensor ssa_id to size
        let mut tensor_mem_size = ssa_id_to_tensor
            .values()
            .map(|tensor| (calculate_hash(tensor), tensor.size() as f64))
            .collect::<HashMap<_, _>>();

        let mut queue = BinaryHeap::new();
        // Fill queue with all possible contraction combinations of contractions
        for connected_tensors in edge_to_tensors.values_mut() {
            connected_tensors.sort_unstable_by_key(|a| a.legs().len());
            // Loop over all but the last entry
            for (i, k1) in connected_tensors[0..connected_tensors.len() - 1]
                .iter()
                .enumerate()
            {
                let k1_hash = calculate_hash(k1);
                // Get all possible unconsidered combinations
                let k2s = connected_tensors[(i + 1)..].iter();
                for k2 in k2s {
                    let k2_hash = calculate_hash(k2);
                    let k12 = Greedy::get_candidate(output_dims, &edge_tensor_counts, k1, k2);
                    let k12_hash = calculate_hash(&k12);
                    tensor_mem_size
                        .entry(k12_hash)
                        .or_insert_with(|| k12.size() as f64);
                    ssa_id_to_tensor
                        .entry(next_ssa_id)
                        .or_insert_with(|| k12.clone());

                    let size_cost = cost_fn(
                        tensor_mem_size[&k12_hash],
                        tensor_mem_size[&k1_hash],
                        tensor_mem_size[&k2_hash],
                        &k12,
                        k1,
                        k2,
                    );

                    let mut id1 = remaining_tensors[&k1_hash];
                    let mut id2 = remaining_tensors[&k2_hash];

                    if id1 > id2 {
                        (id1, id2) = (id2, id1);
                    }

                    queue.push(Candidate {
                        flop_cost: 0f64,
                        size_cost,
                        parent_ids: (id1, id2),
                        child_id: next_ssa_id,
                    });
                    next_ssa_id += 1;
                }
            }
        }

        // Start going through all possible contraction combinations
        while !queue.is_empty() {
            // Choose a candidate with lowest cost
            let candidate = choice_fn.choose(
                &mut queue,
                &remaining_tensors,
                NBRANCH,
                TEMPERATURE,
                REL_TEMPERATURE,
                rng,
            );
            let Some(Candidate {
                parent_ids: (id1, id2),
                child_id,
                ..
            }) = candidate
            else {
                continue;
            };

            // Get k1, k2 and k12 tensors if possible, removing them from ssa_id_to_tensor
            // If either k1 or k2 is not present, the contraction is invalid and avoided.
            let (k1_hash, k1) = if let Some(k1) = ssa_id_to_tensor.remove(&id1) {
                (calculate_hash(&k1), k1)
            } else {
                continue;
            };
            let (k2_hash, k2) = if let Some(k2) = ssa_id_to_tensor.remove(&id2) {
                (calculate_hash(&k2), k2)
            } else {
                // If k1 is present, add it back to ssa_id_tensor as contraction is invalid
                ssa_id_to_tensor.entry(id1).or_insert(k1);
                continue;
            };

            // k12 must be in ssa_id_to_tensor if both k1 and k2 are present
            let k12 = ssa_id_to_tensor.remove(&child_id).unwrap();
            let k12_hash = calculate_hash(&k12);

            // Removing k1 from edge_to_tensors
            for &dim in (&k1 - output_dims).legs() {
                edge_to_tensors.entry(dim).and_modify(|e| {
                    if let Some(index) = e.iter().position(|x| x.legs() == k1.legs()) {
                        e.remove(index);
                    }
                });
            }

            // Removing k2 from edge_to_tensors
            for &dim in (&k2 - output_dims).legs() {
                edge_to_tensors.entry(dim).and_modify(|e| {
                    if let Some(index) = e.iter().position(|x| x.legs() == k2.legs()) {
                        e.remove(index);
                    }
                });
            }

            // remove contracted tensors
            remaining_tensors.remove(&k1_hash);
            remaining_tensors.remove(&k2_hash);

            ssa_path.push((id1, id2, child_id));

            // Hash only considers legs, this actively finds an inner product
            if let Some(x) = remaining_tensors.remove(&k12_hash) {
                // Greedily perform inner products first
                ssa_path.push((min(x, child_id), max(x, child_id), next_ssa_id));
                scalar_tensors.push(next_ssa_id);
                next_ssa_id += 1;
                continue;
            } else {
                for &dim in (&k12 - output_dims).legs() {
                    edge_to_tensors
                        .entry(dim)
                        .and_modify(|e| e.push(k12.clone()));
                }
            }

            // add newly output tensor to remaining tensors
            remaining_tensors
                .entry(calculate_hash(&k12))
                .or_insert_with(|| child_id);

            Greedy::update_ref_counts(
                &edge_to_tensors,
                &mut edge_tensor_counts,
                &(&(&k1 | &k2) - output_dims),
            );

            tensor_mem_size
                .entry(k12_hash)
                .or_insert_with(|| k12.size() as f64);

            //Find new candidate contractions.
            let k1 = k12;
            let k1_hash = k12_hash;

            let mut k2s = Vec::new();

            // for each dimension in output tensor that will be contracted in the future, find respective contracted tensors.
            for dim in (&k1 - output_dims).legs() {
                for k2 in &edge_to_tensors[dim] {
                    // do not consider contracting with self. Inner products already removed
                    if calculate_hash(&k2) != calculate_hash(&k1) {
                        k2s.push(k2);
                    }
                }
            }
            if !k2s.is_empty() {
                for k2 in k2s {
                    let k2_hash = calculate_hash(k2);
                    let k12 = Greedy::get_candidate(output_dims, &edge_tensor_counts, &k1, k2);
                    let k12_hash = calculate_hash(&k12);
                    tensor_mem_size
                        .entry(k12_hash)
                        .or_insert_with(|| k12.size() as f64);

                    let size_cost = cost_fn(
                        tensor_mem_size[&k12_hash],
                        tensor_mem_size[&k1_hash],
                        tensor_mem_size[&k2_hash],
                        &k12,
                        &k1,
                        k2,
                    );
                    ssa_id_to_tensor.entry(next_ssa_id).or_insert_with(|| k12);

                    let mut id1 = remaining_tensors[&k1_hash];
                    let mut id2 = remaining_tensors[&k2_hash];

                    if id1 > id2 {
                        (id2, id1) = (id1, id2);
                    }

                    queue.push(Candidate {
                        flop_cost: 0f64,
                        size_cost,
                        parent_ids: (id1, id2),
                        child_id: next_ssa_id,
                    });
                    next_ssa_id += 1;
                }
            }
            ssa_id_to_tensor.entry(child_id).or_insert_with(|| k1);
        }
        assert!(queue.is_empty());
        for (_key, ssa_id) in remaining_tensors {
            let k12_tensor = ssa_id_to_tensor[&ssa_id].clone();
            let tensor_size = (&k12_tensor & output_dims).size() as f64;
            if tensor_size > 0f64 {
                let candidate = Candidate {
<<<<<<< HEAD
                    flop_cost: tensor_size,
=======
                    flop_cost: 0f64,
>>>>>>> 5736f1a9
                    size_cost: tensor_size,
                    parent_ids: (ssa_id, 0),
                    child_id: 0,
                };
                queue.push(candidate);
            }
        }

        while queue.len() >= 2 {
            let Some(Candidate {
                flop_cost: _flop_cost,
                size_cost: _cost,
                parent_ids: (ssa_id1, _id1),
                child_id: _child_id,
            }) = queue.pop()
            else {
                continue;
            };
            let Some(Candidate {
                flop_cost: _flop_cost,
                size_cost: _cost,
                parent_ids: (ssa_id2, _id2),
                child_id: _child_id,
            }) = queue.pop()
            else {
                continue;
            };
            let k1 = ssa_id_to_tensor.remove(&ssa_id1).unwrap();
            let k2 = ssa_id_to_tensor.remove(&ssa_id2).unwrap();
            ssa_path.push((min(ssa_id1, ssa_id2), max(ssa_id1, ssa_id2), next_ssa_id));
            let k12 = &(&k1 | &k2) & output_dims;
            let cost = k12.size() as f64;

            queue.push(Candidate {
                flop_cost: 0f64,
                size_cost: cost,
                parent_ids: (next_ssa_id, 0),
                child_id: 0,
            });
            ssa_id_to_tensor.try_insert(next_ssa_id, k12).unwrap();
            next_ssa_id += 1;
        }
        if !scalar_tensors.is_empty() {
            let mut latest_scalar = scalar_tensors[0];
            // let last_tensor_position = ssa_path.len() - 1;
            // Multiply the various scalar results together
            for &scalar_id in &scalar_tensors[1..] {
                ssa_path.push((
                    min(latest_scalar, scalar_id),
                    max(latest_scalar, scalar_id),
                    next_ssa_id,
                ));
                latest_scalar = next_ssa_id;
                next_ssa_id += 1;
            }
            // Perform final scalar multiplication with final tensor
            let Some(Candidate {
                parent_ids: (last_tensor, _id1),
                ..
            }) = queue.pop()
            else {
                let ssa_path = ssa_ordering(&ssa_path, inputs.len());
                validate_path(&ssa_path);
                return ssa_path;
            };
            if !scalar_tensors.contains(&last_tensor) {
                ssa_path.push((
                    min(last_tensor, latest_scalar),
                    max(last_tensor, latest_scalar),
                    next_ssa_id,
                ));
            }
        }
        let ssa_path = ssa_ordering(&ssa_path, inputs.len());
        validate_path(&ssa_path);

        ssa_path
    }
}

#[allow(clippy::type_complexity)]
fn populate_remaining_tensors(
    inputs: &[Tensor],
    next_ssa_id: &mut usize,
) -> (
    HashMap<u64, usize>,
    HashMap<usize, Tensor>,
    Vec<usize>,
    Vec<(usize, usize, usize)>,
    usize,
) {
    let mut ssa_path = Vec::new();
    let mut remaining_tensors = HashMap::new();
    let mut ssa_id_to_tensor = HashMap::new();

    let mut scalar_tensors = Vec::new();

    for (ssa_id, v) in inputs.iter().enumerate() {
        let tensor_hash = calculate_hash(v);
        ssa_id_to_tensor.entry(ssa_id).or_insert_with(|| v.clone());
        // Greedily perform inner products first
        if let Some(x) = remaining_tensors.remove(&tensor_hash) {
            ssa_path.push((x, ssa_id, *next_ssa_id));
            scalar_tensors.push(*next_ssa_id);
            ssa_id_to_tensor.remove(&x);
            ssa_id_to_tensor.remove(&ssa_id);
            *next_ssa_id += 1;
        } else {
            remaining_tensors.insert(tensor_hash, ssa_id);
        }
    }
    (
        remaining_tensors,
        ssa_id_to_tensor,
        scalar_tensors,
        ssa_path,
        *next_ssa_id,
    )
}

fn populate_edge_to_tensors(
    inputs: &[Tensor],
    remaining_tensors: &HashMap<u64, usize>,
    output_dims: &Tensor,
) -> HashMap<usize, Vec<Tensor>> {
    // Dictionary that maps leg id to tensor
    let remaining_inputs = remaining_tensors
        .values()
        .map(|&e| inputs.get(e).unwrap())
        .collect::<Vec<_>>();
    let mut bond_dim_to_tensors = HashMap::<usize, Vec<Tensor>>::new();
    for key in remaining_inputs {
        for dim in (key - output_dims).legs() {
            bond_dim_to_tensors
                .entry(*dim)
                .or_default()
                .push(key.clone());
        }
    }
    bond_dim_to_tensors
}

fn populate_edge_tensor_counts(
    bond_dim_to_tensors: &HashMap<usize, Vec<Tensor>>,
) -> HashMap<usize, HashSet<usize>> {
    // Get dims that are contracted
    let mut bond_dim_tensor_counts: HashMap<usize, HashSet<usize>> = HashMap::new();
    for i in 2..=3 {
        for (bond_dim, tensor_legs) in bond_dim_to_tensors {
            if tensor_legs.len() >= i {
                bond_dim_tensor_counts
                    .entry(i)
                    .or_default()
                    .insert(*bond_dim);
            }
        }
    }
    bond_dim_tensor_counts
}

// Assume one-level of parallelism
impl<'a> OptimizePath for Greedy<'a> {
    fn optimize_path(&mut self) {
        if self.tn.tensors().len() == 1 {
            // Perform a single contraction to match output shape.
            self.best_flops = 0f64;
            self.best_size = 0f64;
            self.best_path = vec![];
            return;
        }
        let mut inputs: Vec<Tensor> = self.tn.tensors().clone();
        let mut rng: StdRng = StdRng::seed_from_u64(24);
        for (index, input_tensor) in inputs.iter_mut().enumerate() {
            if input_tensor.is_composite() {
                let external_legs = input_tensor.external_edges();
                let path = self.ssa_greedy_optimize(
                    input_tensor.tensors(),
                    &Tensor::new(external_legs.clone()),
                    SimpleChooser,
                    Box::new(&Greedy::cost_memory_removed),
                    &mut rng,
                );
                if !path.is_empty() {
                    self.best_path.push(ContractionIndex::Path(index, path));
                }
                input_tensor.set_legs(external_legs);
            }
        }

        // Vector of output leg ids
        let output_dims = Tensor::new(self.tn.external_edges());
        // Start considering communication here!
        self.best_path.append(&mut self.ssa_greedy_optimize(
            &inputs,
            &output_dims,
            SimpleChooser,
            Box::new(&Greedy::cost_memory_removed),
            &mut rng,
        ));
        let (op_cost, mem_cost) =
            contract_path_cost(self.tn.tensors(), &self.get_best_replace_path());
        self.best_size = mem_cost;
        self.best_flops = op_cost;
    }

    fn get_best_flops(&self) -> f64 {
        self.best_flops
    }

    fn get_best_size(&self) -> f64 {
        self.best_size
    }

    fn get_best_path(&self) -> &Vec<ContractionIndex> {
        &self.best_path
    }

    fn get_best_replace_path(&self) -> Vec<ContractionIndex> {
        ssa_replace_ordering(&self.best_path, self.tn.tensors().len())
    }
}

#[cfg(test)]
mod tests {
    use std::collections::HashMap;
    use std::hash::Hash;
    use std::iter::zip;

    use crate::contractionpath::paths::greedy::Greedy;
    use crate::contractionpath::paths::CostType;
    use crate::contractionpath::paths::OptimizePath;
    use crate::path;
    use crate::tensornetwork::create_tensor_network;
    use crate::tensornetwork::tensor::Tensor;

    use super::populate_edge_to_tensors;
    use super::populate_remaining_tensors;

    fn setup_simple() -> Tensor {
        create_tensor_network(
            vec![
                Tensor::new(vec![4, 3, 2]),
                Tensor::new(vec![0, 1, 3, 2]),
                Tensor::new(vec![4, 5, 6]),
            ],
            &[(0, 5), (1, 2), (2, 6), (3, 8), (4, 1), (5, 3), (6, 4)].into(),
            None,
        )
    }

    fn setup_complex() -> Tensor {
        create_tensor_network(
            vec![
                Tensor::new(vec![4, 3, 2]),
                Tensor::new(vec![0, 1, 3, 2]),
                Tensor::new(vec![4, 5, 6]),
                Tensor::new(vec![6, 8, 9]),
                Tensor::new(vec![10, 8, 9]),
                Tensor::new(vec![5, 1, 0]),
            ],
            &[
                (0, 27),
                (1, 18),
                (2, 12),
                (3, 15),
                (4, 5),
                (5, 3),
                (6, 18),
                (7, 22),
                (8, 45),
                (9, 65),
                (10, 5),
                (11, 17),
            ]
            .into(),
            None,
        )
    }

    fn setup_complex_simple() -> Tensor {
        create_tensor_network(
            vec![
                Tensor::new(vec![4, 3, 2]),
                Tensor::new(vec![0, 1, 3, 2]),
                Tensor::new(vec![4, 5, 6]),
                Tensor::new(vec![6, 8, 9]),
                Tensor::new(vec![10, 8, 9]),
                Tensor::new(vec![5, 1, 0]),
            ],
            &[
                (0, 5),
                (1, 2),
                (2, 6),
                (3, 8),
                (4, 1),
                (5, 3),
                (6, 4),
                (7, 22),
                (8, 45),
                (9, 65),
                (10, 5),
                (11, 17),
            ]
            .into(),
            None,
        )
    }

    fn setup_simple_inner_product() -> Tensor {
        create_tensor_network(
            vec![
                Tensor::new(vec![4, 3, 2]),
                Tensor::new(vec![4, 3, 2]),
                Tensor::new(vec![0, 1, 5]),
                Tensor::new(vec![1, 6]),
            ],
            &[(0, 5), (1, 2), (2, 6), (3, 8), (4, 1), (5, 3), (6, 4)].into(),
            None,
        )
    }

    fn setup_simple_outer_product() -> Tensor {
        create_tensor_network(
            vec![
                Tensor::new(vec![0]),
                Tensor::new(vec![1]),
                Tensor::new(vec![2]),
            ],
            &[(0, 3), (1, 2), (2, 2)].into(),
            None,
        )
    }

    fn setup_complex_outer_product() -> Tensor {
        create_tensor_network(
            vec![
                Tensor::new(vec![0]),
                Tensor::new(vec![0]),
                Tensor::new(vec![1]),
                Tensor::new(vec![1]),
            ],
            &[(0, 5), (1, 4)].into(),
            None,
        )
    }

    fn map_zip<'a, K, V, T>(
        a: &'a HashMap<K, V>,
        b: &'a HashMap<K, T>,
    ) -> impl Iterator<Item = (&'a K, (&'a V, &'a T))>
    where
        K: Eq + Hash,
    {
        assert_eq!(a.len(), b.len());
        a.iter().map(|(k, v)| (k, (v, &b[k])))
    }

    #[test]
    fn test_populate_remaining_tensors() {
        let tn = setup_simple_inner_product();
        let tensors = tn.tensors();
        let mut next_ssa_id = tensors.len();
        let (remaining_tensors, ssa_id_to_tensor, scalar_tensors, ssa_path, next_ssa_id) =
            populate_remaining_tensors(tensors, &mut next_ssa_id);
        let bond_dims = HashMap::from([(0, 5), (6, 4), (3, 8), (2, 6), (1, 2), (5, 3), (4, 1)]);
        let ref_remaining_tensors =
            HashMap::from([(8653979201402620513, 3), (13850888498708788536, 2)]);
        let mut t1 = Tensor::new(vec![0, 1, 5]);
        let mut t2 = Tensor::new(vec![1, 6]);
        t1.insert_bond_dims(&bond_dims);
        t2.insert_bond_dims(&bond_dims);
        let ref_ssa_id_to_tensor = HashMap::from([(2, t1), (3, t2)]);
        let ref_scalar_tensors = vec![4];
        let ref_ssa_path = vec![(0, 1, 4)];
        let ref_next_ssa_id = 5;

        assert_eq!(remaining_tensors, ref_remaining_tensors);
        for (_, (t1, t2)) in map_zip(&ssa_id_to_tensor, &ref_ssa_id_to_tensor) {
            assert_eq!(t1.legs(), t2.legs());
        }
        assert_eq!(scalar_tensors, ref_scalar_tensors);
        assert_eq!(ssa_path, ref_ssa_path);
        assert_eq!(next_ssa_id, ref_next_ssa_id);
    }

    #[test]
    fn test_populate_edge_to_tensors() {
        let tn = setup_simple_inner_product();
        let tensors = tn.tensors();

        let remaining_tensors =
            HashMap::from([(8653979201402620513, 3), (13850888498708788536, 2)]);
        let output_dims = Tensor::default();
        let edge_to_tensors = populate_edge_to_tensors(tensors, &remaining_tensors, &output_dims);

        let bond_dims = HashMap::from([(0, 5), (6, 4), (3, 8), (2, 6), (1, 2), (5, 3), (4, 1)]);
        let mut t1 = Tensor::new(vec![0, 1, 5]);
        let mut t2 = Tensor::new(vec![1, 6]);
        t1.insert_bond_dims(&bond_dims);
        t2.insert_bond_dims(&bond_dims);

        let ref_edge_to_tensors = HashMap::from([
            (0, vec![&t1]),
            (1, vec![&t1, &t2]),
            (5, vec![&t1]),
            (6, vec![&t2]),
        ]);
        for (_, (t1, t2)) in map_zip(&edge_to_tensors, &ref_edge_to_tensors) {
            let mut t1 = t1.clone();
            let mut t2 = t2.clone();
            t1.sort_by_key(|a| a.legs().len());
            t2.sort_by_key(|a| a.legs().len());
            for (legs1, legs2) in zip(&t1, t2) {
                assert_eq!(legs1.legs(), legs2.legs());
            }
        }
    }

    #[test]
    fn test_contract_order_greedy_simple() {
        let tn = setup_simple();
        let mut opt = Greedy::new(&tn, CostType::Flops);
        opt.optimize_path();

        assert_eq!(opt.best_flops, 3694f64);
        assert_eq!(opt.best_size, 538f64);
        assert_eq!(opt.best_path, path![(0, 1), (2, 3)]);
        assert_eq!(opt.get_best_replace_path(), path![(0, 1), (0, 2)]);
    }

    #[test]
    fn test_contract_order_greedy_simple_inner() {
        let tn = setup_simple_inner_product();
        let mut opt = Greedy::new(&tn, CostType::Flops);
        opt.optimize_path();

        assert_eq!(opt.best_flops, 1464f64);
        assert_eq!(opt.best_size, 121f64);
        assert_eq!(opt.best_path, path![(0, 1), (2, 3), (4, 5)]);
        assert_eq!(opt.get_best_replace_path(), path![(0, 1), (2, 3), (0, 2)]);
    }

    #[test]
    fn test_contract_order_greedy_simple_outer() {
        let tn = setup_simple_outer_product();
        let mut opt = Greedy::new(&tn, CostType::Flops);
        opt.optimize_path();

        assert_eq!(opt.best_flops, 96f64);
        assert_eq!(opt.best_size, 19f64);
        assert_eq!(opt.best_path, path![(1, 2), (0, 3)]);
        assert_eq!(opt.get_best_replace_path(), path![(1, 2), (0, 1)]);
    }

    #[test]
    fn test_contract_order_greedy_complex_outer() {
        let tn = setup_complex_outer_product();
        let mut opt = Greedy::new(&tn, CostType::Flops);
        opt.optimize_path();

        assert_eq!(opt.best_flops, 74f64);
        assert_eq!(opt.best_size, 11f64);
        assert_eq!(opt.best_path, path![(0, 1), (2, 3), (4, 5)]);
        assert_eq!(opt.get_best_replace_path(), path![(0, 1), (2, 3), (0, 2)]);
    }

    #[test]
    fn test_contract_order_greedy_complex() {
        let tn = setup_complex();
        let mut opt = Greedy::new(&tn, CostType::Flops);
        opt.optimize_path();

        assert_eq!(opt.best_flops, 3186128f64);
        assert_eq!(opt.best_size, 89478f64);
        assert_eq!(opt.best_path, path![(1, 5), (3, 4), (0, 6), (2, 7), (8, 9)]);
        assert_eq!(
            opt.get_best_replace_path(),
            path![(1, 5), (3, 4), (0, 1), (2, 3), (0, 2)]
        );
    }
}<|MERGE_RESOLUTION|>--- conflicted
+++ resolved
@@ -393,11 +393,7 @@
             let tensor_size = (&k12_tensor & output_dims).size() as f64;
             if tensor_size > 0f64 {
                 let candidate = Candidate {
-<<<<<<< HEAD
-                    flop_cost: tensor_size,
-=======
                     flop_cost: 0f64,
->>>>>>> 5736f1a9
                     size_cost: tensor_size,
                     parent_ids: (ssa_id, 0),
                     child_id: 0,
