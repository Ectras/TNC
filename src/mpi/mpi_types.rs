--- conflicted
+++ resolved
@@ -42,46 +42,40 @@
     use crate::{mpi_test, path};
     use mpi::traits::*;
 
-<<<<<<< HEAD
     mpi_test!(
         2,
-        fn test_sendrecv_contraction_index_need_mpi() {
+        fn test_sendrecv_contraction_index() {
             let universe = mpi::initialize().unwrap();
             let world = universe.world();
             // let size = world.size();
             let rank = world.rank();
             let root_process = world.process_at_rank(0);
+            let max = usize::MAX;
 
             let contraction_indices = if rank == 0 {
-                let mut contraction_indices = path![(0, 4), (1, 5), (2, 6)];
+                let mut contraction_indices = path![
+                    (0, 4),
+                    (1, 5),
+                    (2, 16),
+                    (7, max),
+                    (max, 5),
+                    (64, 2),
+                    (4, 55),
+                    (81, 21),
+                    (2, 72),
+                    (23, 3),
+                    (40, 5),
+                    (2, 26)
+                ]
+                .to_vec();
                 root_process.broadcast_into(&mut contraction_indices);
                 contraction_indices
             } else {
-                let mut contraction_indices = vec![ContractionIndex::Pair(0, 0); 3];
+                let mut contraction_indices = vec![ContractionIndex::Pair(0, 0); 12];
                 root_process.broadcast_into(&mut contraction_indices);
                 contraction_indices
             };
-            assert_eq!(contraction_indices, path![(0, 4), (1, 5), (2, 6)]);
-        }
-    );
-=======
-    fn get_memory<'a, T>(input: &'a T) -> &'a [u8] {
-        unsafe {
-            std::slice::from_raw_parts(input as *const _ as *const u8, std::mem::size_of::<T>())
-        }
-    }
-
-    #[test]
-    fn test_sendrecv_contraction_index() {
-        let universe = mpi::initialize().unwrap();
-        let world = universe.world();
-        // let size = world.size();
-        let rank = world.rank();
-        let root_process = world.process_at_rank(0);
-        let max = usize::MAX;
-
-        let contraction_indices = if rank == 0 {
-            let mut contraction_indices = path![
+            let ref_contraction_indices = path![
                 (0, 4),
                 (1, 5),
                 (2, 16),
@@ -96,35 +90,20 @@
                 (2, 26)
             ]
             .to_vec();
-            root_process.broadcast_into(&mut contraction_indices);
-            contraction_indices
-        } else {
-            let mut contraction_indices = vec![ContractionIndex::Pair(0, 0); 12];
-            root_process.broadcast_into(&mut contraction_indices);
-            contraction_indices
-        };
-        let ref_contraction_indices = path![
-            (0, 4),
-            (1, 5),
-            (2, 16),
-            (7, max),
-            (max, 5),
-            (64, 2),
-            (4, 55),
-            (81, 21),
-            (2, 72),
-            (23, 3),
-            (40, 5),
-            (2, 26)
-        ]
-        .to_vec();
-        assert_eq!(contraction_indices, ref_contraction_indices);
-        // Note that rust fills empty space in enum instance with garbage
-        for (ref_data, data) in zip(ref_contraction_indices, contraction_indices) {
-            assert_eq!(get_memory(&ref_data)[0..24], get_memory(&data)[0..24]);
+            assert_eq!(contraction_indices, ref_contraction_indices);
+            // Note that rust fills empty space in enum instance with garbage
+            for (ref_data, data) in zip(ref_contraction_indices, contraction_indices) {
+                assert_eq!(get_memory(&ref_data)[0..24], get_memory(&data)[0..24]);
+            }
+        }
+    );
+    fn get_memory<'a, T>(input: &'a T) -> &'a [u8] {
+        unsafe {
+            std::slice::from_raw_parts(input as *const _ as *const u8, std::mem::size_of::<T>())
         }
     }
->>>>>>> e6c9b58c
+
+    #[test]
 
     mpi_test!(
         2,
