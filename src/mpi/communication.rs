use std::sync::{Arc, RwLock};

use log::{debug, warn};
use mpi::topology::{Process, SimpleCommunicator};
use mpi::traits::{BufferMut, Communicator, Destination, Root, Source};
use mpi::Rank;
use rustc_hash::FxHashSet;

use super::mpi_types::BondDim;
use crate::mpi::mpi_types::MessageBinaryBlob;
use crate::tensornetwork::contraction::contract_tensor_network;
use crate::tensornetwork::tensor::Tensor;
use crate::tensornetwork::tensordata::TensorData;
use crate::types::{ContractionIndex, EdgeIndex};

<<<<<<< HEAD
#[derive(Debug, Copy, Clone)]
pub enum CommunicationScheme {
    /// Uses Greedy scheme to find contraction path for communication
    Greedy,
    /// Uses repeated bipartitioning to identify communication path
    Bipartition,
    WeightedBranchBound,
}

=======
>>>>>>> a6f0167e
/// Serializes data to a byte array.
fn serialize<S>(value: &S) -> Vec<u8>
where
    S: serde::Serialize,
{
    bincode::serialize(value).unwrap()
}

/// Serializes data into a writer.
fn serialize_into<W, S>(writer: W, value: &S)
where
    W: std::io::Write,
    S: serde::Serialize,
{
    bincode::serialize_into(writer, value).unwrap();
}

/// Returns the serialized size of the data (i.e., the number of bytes).
fn serialized_size<S>(value: &S) -> u64
where
    S: serde::Serialize,
{
    bincode::serialized_size(value).unwrap()
}

/// Deserializes data from a byte array.
fn deserialize<D>(data: &[u8]) -> D
where
    D: serde::de::DeserializeOwned,
{
    bincode::deserialize(data).unwrap()
}

/// Deserializes data from a reader.
fn deserialize_from<R, D>(reader: R) -> D
where
    R: std::io::Read,
    D: serde::de::DeserializeOwned,
{
    bincode::deserialize_from(reader).unwrap()
}

/// Broadcasts a vector of `data` from `root` to all processes in `world`. For the
/// receivers, `data` can just be an empty vector.
fn broadcast_vec<T>(data: &mut Vec<T>, root: &Process, world: &SimpleCommunicator)
where
    T: Clone + Default,
    Vec<T>: BufferMut,
{
    // Broadcast length
    let mut len = if world.rank() == root.rank() {
        data.len()
    } else {
        0
    };
    root.broadcast_into(&mut len);

    // Broadcast data
    if world.rank() != root.rank() {
        data.resize(len, Default::default());
    }
    root.broadcast_into(data);
}

/// Extracts the communication path from the total contraction path.
#[must_use]
pub fn extract_communication_path(path: &[ContractionIndex]) -> Vec<ContractionIndex> {
    path.iter()
        .filter(|a| matches!(a, ContractionIndex::Pair(_, _)))
        .cloned()
        .collect()
}

/// Broadcast a contraction index `path` from `root` to all processes in `world`. For
/// the receivers, `path` can just be an empty slice.
pub fn broadcast_path(
    path: &mut Vec<ContractionIndex>,
    root: &Process,
    world: &SimpleCommunicator,
) {
    debug!(root=root.rank(), rank=world.rank(), path:serde; "Broadcasting path");

    // Serialize path
    let mut data = if world.rank() == root.rank() {
        serialize(&path)
    } else {
        Default::default()
    };

    // Broadcast data
    broadcast_vec(&mut data, root, world);

    // Deserialize path
    if world.rank() != root.rank() {
        *path = deserialize(&data);
    }

    debug!(path:serde; "Received broadcasted path");
}

/// Sends the leaf tensor `tensor` to `receiver` via MPI.
fn send_leaf_tensor(tensor: &Tensor, receiver: Rank, world: &SimpleCommunicator) {
    assert!(tensor.is_leaf());

    // MPI uses an i32 to store the number of elements in a buffer. This means, we
    // can send at most `i32::MAX * sizeof(datatype)`. Hence, if we only use byte
    // arrays, we can send at most `i32::MAX` bytes (~2GB) which is not enough.
    // Instead, we interpret the byte arrays as arrays of a artifical, larger data
    // type, which allows us to send more bytes.

    let legs = tensor.legs();
    let tensor_data = tensor.tensor_data();

    // Get the total serialized size
    let size = serialized_size(&legs) + serialized_size(&*tensor_data);
    let size: usize = size.try_into().unwrap();

    // Allocate a buffer of blobs
    let element_size = std::mem::size_of::<MessageBinaryBlob>();
    let elements = size.div_ceil(element_size);
    let mut buffer = Vec::<MessageBinaryBlob>::with_capacity(elements);

    // Get a bytes view of the buffer
    let mut write_view = unsafe {
        std::slice::from_raw_parts_mut(
            buffer.as_mut_ptr() as *mut u8,
            buffer.capacity() * element_size,
        )
    };

    // Serialize legs and data into the buffer
    serialize_into(&mut write_view, legs);
    serialize_into(&mut write_view, &*tensor_data);
    unsafe { buffer.set_len(buffer.capacity()) };

    // Send the buffer
    world.process_at_rank(receiver).send(&buffer);
}

/// Receives a leaf tensor from `sender` via MPI.
fn receive_leaf_tensor(sender: Rank, world: &SimpleCommunicator) -> Tensor {
    // Receive the buffer
    let (buffer, _status) = world
        .process_at_rank(sender)
        .receive_vec::<MessageBinaryBlob>();

    // Get a bytes view of the buffer
    let element_size = std::mem::size_of::<MessageBinaryBlob>();
    let mut read_buffer = unsafe {
        std::slice::from_raw_parts(buffer.as_ptr() as *const u8, buffer.len() * element_size)
    };

    // Deserialize legs and data
    let legs: Vec<EdgeIndex> = deserialize_from(&mut read_buffer);
    let tensor_data: TensorData = deserialize_from(&mut read_buffer);

    // Create tensor
    let mut new_tensor = Tensor::new(legs);
    new_tensor.set_tensor_data(tensor_data);
    new_tensor
}

/// Returns the ranks that don't have any local contractions.
fn get_idle_ranks(path: &[ContractionIndex], size: Rank) -> FxHashSet<Rank> {
    let mut idle_ranks = (0..size).collect::<FxHashSet<_>>();
    for pair in path {
        if let ContractionIndex::Path(i, _) = pair {
            idle_ranks.remove(&(*i as Rank));
        }
    }
    idle_ranks
}

/// Distributes the partitioned tensor network to the various processes via MPI.
pub fn scatter_tensor_network(
    r_tn: &Tensor,
    path: &[ContractionIndex],
    rank: Rank,
    size: Rank,
    world: &SimpleCommunicator,
) -> (Tensor, Vec<ContractionIndex>) {
    debug!(rank, size, path:serde; "Scattering tensor network");
    let root_process = world.process_at_rank(0);

    // Distribute bond_dims
    debug!(bond_dims:serde = *r_tn.bond_dims(); "Distributing bond dimensions");
    let mut bond_vec = if rank == 0 {
        r_tn.bond_dims()
            .iter()
            .map(|(&bond_id, &bond_size)| BondDim { bond_id, bond_size })
            .collect::<Vec<_>>()
    } else {
        Vec::new()
    };
    broadcast_vec(&mut bond_vec, &root_process, world);
    let bond_dims = bond_vec.iter().map(|e| (e.bond_id, e.bond_size)).collect();

    // Distribute tensors
    debug!("Distributing paths and tensors");
    let (local_tn, local_path) = if rank == 0 {
        // Get the idle ranks
        let idle_ranks = get_idle_ranks(path, size);
        if !idle_ranks.is_empty() {
            warn!(idle_ranks:serde; "There are idle ranks");
        }

        // Send the local paths to the other processes
        let mut local_path = Vec::new();
        for contraction_path in path {
            if let ContractionIndex::Path(i, local) = contraction_path {
                if *i == 0 {
                    // This is the path for the root process, no need to send it
                    local_path = local.clone();
                } else {
                    debug!(receiver = i, local:serde = local; "Sending local path");
                    world.process_at_rank(*i as Rank).send(&serialize(&local));
                }
            }
        }
        // Send empty paths to non-participating ranks
        for i in &idle_ranks {
            debug!(receiver = i; "Sending empty local path");
            world
                .process_at_rank(*i)
                .send(&serialize(&Vec::<ContractionIndex>::new()));
        }
        debug!("Sent all local paths");

        // Send the tensors to the other processes
        let local_tn = r_tn.tensor(0).clone();
        for (i, tensor) in r_tn.tensors().iter().enumerate().skip(1) {
            // Defining the tensor count as `1 + number of subtensors` discriminates
            // between no tensor (0), leaf tensor (1) and composite tensor (2..).
            let num_subtensors = tensor.tensors().len();
            let tensor_count = num_subtensors + 1;
            debug!(receiver = i, tensor_count; "Sending tensor count");
            world.process_at_rank(i as Rank).send(&tensor_count);
            debug!(receiver = i; "Sending tensor(s)");
            if tensor.is_leaf() {
                debug!(receiver = i, tensor:?; "Sending leaf tensor");
                send_leaf_tensor(tensor, i as Rank, world);
            } else {
                debug!(receiver = i, tensor:?; "Sending composite tensor");
                for inner_tensor in tensor.tensors() {
                    send_leaf_tensor(inner_tensor, i as Rank, world);
                }
            }
        }
        // Send zero tensors to non-participating ranks
        let used_ranks = r_tn.tensors().len() as Rank;
        for i in used_ranks..size {
            debug!(receiver = i; "Sending zero tensor count");
            world.process_at_rank(i).send(&0usize);
        }
        debug!("Sent all tensors");
        (local_tn, local_path)
    } else {
        // Receive local path
        debug!(sender = 0; "Receiving local path");
        let (raw_path, _status) = world.process_at_rank(0).receive_vec::<u8>();
        let local_path = deserialize(&raw_path);
        debug!(local_path:serde; "Received local path");

        // Receive tensors
        debug!(sender = 0; "Receiving tensor count");
        let (tensor_count, _status) = world.process_at_rank(0).receive::<usize>();
        let mut local_tn = Tensor::default();
        debug!(sender = 0, tensor_count; "Receiving tensors");
        match tensor_count {
            // No tensor
            0 => (),
            // Leaf tensor
            1 => {
                let new_tensor = receive_leaf_tensor(0, world);
                local_tn = new_tensor;
                local_tn.bond_dims = Arc::new(RwLock::new(bond_dims));
            }
            // Composite tensor
            _ => {
                for _ in 0..tensor_count - 1 {
                    let new_tensor = receive_leaf_tensor(0, world);
                    local_tn.push_tensor(new_tensor, Some(&bond_dims));
                }
                // TODO: can use `push_tensors` to push all  at once?
            }
        }
        debug!("Received all tensors");
        (local_tn, local_path)
    };
    debug!("Scattered tensor network");
    (local_tn, local_path)
}

/// Uses the `path` as a communication blueprint to iteratively send tensors and contract them in a fan-in.
/// Assumes that `path` is a valid contraction path.
pub fn intermediate_reduce_tensor_network(
    local_tn: &mut Tensor,
    path: &[ContractionIndex],
    rank: Rank,
    world: &SimpleCommunicator,
) {
    debug!(rank, path:serde; "Reducing tensor network (intermediate)");
    let mut final_rank = 0;
    for pair in path {
        match pair {
            ContractionIndex::Pair(x, y) => {
                let receiver = *x as Rank;
                let sender = *y as Rank;
                final_rank = receiver;
                if receiver == rank {
                    // Insert received tensor into local tensor
                    debug!(sender; "Start receiving tensor");
                    let received_tensor = receive_leaf_tensor(sender, world);
                    debug!(sender; "Finish receiving tensor");
                    local_tn.push_tensor(received_tensor, None);

                    // Contract tensors
                    contract_tensor_network(local_tn, &[ContractionIndex::Pair(0, 1)]);
                }
                if sender == rank {
                    debug!(receiver; "Start sending tensor");
                    send_leaf_tensor(local_tn, receiver, world);
                    debug!(receiver; "Finish sending tensor");
                }
            }
            ContractionIndex::Path(..) => panic!("Requires pair"),
        }
    }

    // Only runs if the final contracted process is not process 0
    if final_rank != 0 {
        debug!(rank, final_rank; "Final rank is not 0");
        if rank == 0 {
            debug!(sender = final_rank; "Receiving final tensor");
            let received_tensor = receive_leaf_tensor(final_rank, world);
            *local_tn = received_tensor;
        }
        if rank == final_rank {
            debug!(receiver = 0; "Sending final tensor");
            send_leaf_tensor(local_tn, 0, world);
        }
    }
    debug!("Reduced tensor network");
}

/// Sends all tensors to the root process before contracting all tensors.
pub fn naive_reduce_tensor_network(
    local_tn: &mut Tensor,
    path: &[ContractionIndex],
    rank: Rank,
    size: Rank,
    world: &SimpleCommunicator,
) {
    debug!(rank, size, path:serde; "Reducing tensor network (naive)");
    if rank == 0 {
        for i in 1..size {
            // Add received tensor to final tensor network
            debug!(sender = i; "Receiving tensor");
            let received_tensor = receive_leaf_tensor(i, world);
            local_tn.push_tensor(received_tensor, None);
        }
    } else {
        debug!(receiver = 0; "Sending tensor");
        send_leaf_tensor(local_tn, 0, world);
    }

    if rank == 0 {
        // Contract the final tensor network
        contract_tensor_network(local_tn, &path[(size as usize)..path.len()]);
    }
    debug!("Reduced tensor network");
}

#[cfg(test)]
mod tests {
    use mpi::traits::Communicator;
    use mpi_test::mpi_test;

    use super::*;
    use crate::path;

    #[test]
    fn test_idle_ranks() {
        let path = vec![
            ContractionIndex::Path(2, vec![ContractionIndex::Pair(0, 1)]),
            ContractionIndex::Pair(0, 2),
            ContractionIndex::Pair(1, 3),
            ContractionIndex::Pair(0, 1),
        ];
        let idle_ranks = get_idle_ranks(&path, 6);
        assert_eq!(idle_ranks, [0, 1, 3, 4, 5].into_iter().collect());
    }

    #[mpi_test(2)]
    fn test_sendrecv_contraction_index() {
        let universe = mpi::initialize().unwrap();
        let world = universe.world();
        let rank = world.rank();
        let root_process = world.process_at_rank(0);
        let max = usize::MAX;

        let ref_contraction_indices = path![
            (0, 4),
            (1, 5),
            (2, 16),
            (7, max),
            (max, 5),
            (64, 2),
            (4, 55),
            (81, 21),
            (2, 72),
            (23, 3),
            (40, 5),
            (2, 26)
        ]
        .to_vec();

        let mut contraction_indices = if rank == 0 {
            ref_contraction_indices.clone()
        } else {
            Default::default()
        };
        broadcast_path(&mut contraction_indices, &root_process, &world);

        assert_eq!(contraction_indices, ref_contraction_indices);
    }
}<|MERGE_RESOLUTION|>--- conflicted
+++ resolved
@@ -13,18 +13,6 @@
 use crate::tensornetwork::tensordata::TensorData;
 use crate::types::{ContractionIndex, EdgeIndex};
 
-<<<<<<< HEAD
-#[derive(Debug, Copy, Clone)]
-pub enum CommunicationScheme {
-    /// Uses Greedy scheme to find contraction path for communication
-    Greedy,
-    /// Uses repeated bipartitioning to identify communication path
-    Bipartition,
-    WeightedBranchBound,
-}
-
-=======
->>>>>>> a6f0167e
 /// Serializes data to a byte array.
 fn serialize<S>(value: &S) -> Vec<u8>
 where
