use itertools::izip;
use itertools::Itertools;

use super::contraction::tn_output_tensor;
use super::DataTensor;
use super::{contraction::tn_contract, tensor::Tensor, TensorNetwork};
<<<<<<< HEAD
use permutation::Permutation;
=======
use permutation::{self, Permutation};
>>>>>>> 30cc3669

/// Stores feynman contraction data specific to a given feynman scattering.
pub struct FeynmanContractionData {
    /// Vector of usize indicating the edge ids of feynman indices
    pub feynman_indices: Vec<usize>,
    /// Stores the permutation required to ensure each Tensor has feynman indices as slowest running index
    pub permutation_vector: Vec<Permutation>,
    /// Stores the index identifying which feynman index is iterated over for each Tensor object
    pub feynman_tensor_indexes: Vec<Vec<usize>>,
}

/// Computes the permutation that, when applied to slice `a`, will result in `b`.
/// Assumes that `a` and `b` are permutations of each other.
///
/// # Arguments
///
/// * `a` - &[T] slice to be permuted
/// * `b` - &[T] slice to be permuted to
fn permutation_between<T>(a: &[T], b: &[T]) -> Permutation
where
    T: Ord,
{
    let a_to_sorted = permutation::sort(a);
    let sorted_to_b = permutation::sort(b).inverse();
    &sorted_to_b * &a_to_sorted
}

/// Slices a [`Tensor`] along given `feynman_indices`.
///
/// # Arguments
///
/// * `t` - [`&Tensor`] to be sliced
/// * `feynman_indices` - &[usize] containing feynman indices in tensor network
///
fn scatter_tensor(t: &Tensor, feynman_indices: &[usize]) -> (Tensor, Permutation, Vec<usize>) {
    let mut new_legs = Vec::new();
    let mut perm = Vec::new();
    let mut feynman_perm = Vec::new();
    let mut feynman_indexing = Vec::new();

    for (i, index) in t.get_legs().iter().enumerate() {
        if !feynman_indices.contains(index) {
            new_legs.push(*index);
            perm.push(i);
        } else {
            feynman_perm.push(i);
            feynman_indexing.push(feynman_indices.iter().position(|&r| r == *index).unwrap())
        }
    }
    perm.append(&mut feynman_perm);
<<<<<<< HEAD
    let p1 = permutation::sort(&(0..t.get_legs().len()).collect_vec());
    let p2 = permutation::sort(&perm).inverse();
    let mut c_perm = &p2 * &p1;
    (Tensor::new(new_legs), &p2 * &p1, feynman_indexing)
=======
    (
        Tensor::new(new_legs),
        permutation_between(&perm, &(0..t.get_legs().len()).collect_vec()),
        feynman_indexing,
    )
>>>>>>> 30cc3669
}

/// Slices all [`Tensor`] objects in a [`TensorNetwork`] along given `feynman_indices`.
/// Returns a new ['TensorNetwork'] without any `feynman_indices` but retains sliced edge information
/// in `ext_edges`, `edges` and `bond_dims`; a `Vector<tetra::Permutation>` that indicates the required permutation
/// to set feynman indices as the slowest running index; and a `Vec<Vec<usize>>` indicating the corresponding
/// feynman index (if one exists) for each ['Tensor'] in the output [`TensorNetwork`].
///
/// # Arguments
///
/// * `tn` - [`&TensorNetwork`] to be sliced
/// * `feynman_indices` - &[usize] containing feynman indices in tensor network
///
///
/// # Examples
///
/// ```
/// # extern crate tensorcontraction;
/// # use tensorcontraction::{
///     contractionpath::paths::{BranchBound, CostType, OptimizePath},
///     random::tensorgeneration::{random_sparse_tensor, random_tensor_network},
///     tensornetwork::{tensor::Tensor,
///     TensorNetwork,
///     contraction::tn_contract,
///     feynman::{feynman_scatter, FeynmanContractionData}}
/// };
/// use std::collections::HashMap;
/// use permutation::Permutation;
/// let t1 = Tensor::new(vec![0, 1, 2]);
/// let t2 = Tensor::new(vec![2, 3, 4]);
/// let bond_dims = HashMap::from([(0, 3), (1, 2), (2, 7), (3, 8), (4, 6)]);
/// let tn = TensorNetwork::new(vec![t1, t2], bond_dims.clone(), None);
/// let feynman_indices = &[0, 3];
/// let (feyn_tn, feynman_options) = feynman_scatter(&tn, feynman_indices);
/// let FeynmanContractionData{    
/// feynman_indices,
/// permutation_vector,
/// feynman_tensor_indexes,
/// } = feynman_options;
/// assert_eq!(permutation_vector, vec![Permutation::oneline([1, 2, 0]), Permutation::oneline([0, 2, 1])]);
/// assert_eq!(feynman_tensor_indexes, vec![[0], [1]]);
/// assert_eq!(*feyn_tn.get_tensors(), vec![Tensor::new(vec![1, 2]), Tensor::new(vec![2, 4])]);
/// assert_eq!(*feyn_tn.get_bond_dims(), bond_dims);
/// ```
pub fn feynman_scatter(
    tn: &TensorNetwork,
    feynman_indices: &[usize],
) -> (TensorNetwork, FeynmanContractionData) {
    let mut feynman_tensors = Vec::with_capacity(tn.get_tensors().len());
    let mut permutation_vector = Vec::with_capacity(tn.get_tensors().len());
    let mut feynman_tensor_indexes = Vec::with_capacity(tn.get_tensors().len());
    for tensor in tn.get_tensors() {
        let (sliced_tensor, perm, feynman_index) = scatter_tensor(tensor, feynman_indices);
        feynman_tensor_indexes.push(feynman_index);
        feynman_tensors.push(sliced_tensor);
        permutation_vector.push(perm);
    }

    (
        TensorNetwork {
            tensors: feynman_tensors,
            bond_dims: tn.get_bond_dims().clone(),
            edges: tn.get_edges().clone(),
            ext_edges: tn.get_ext_edges().clone(),
            partitioning: Vec::new(),
        },
        FeynmanContractionData {
            feynman_indices: feynman_indices.to_vec(),
            permutation_vector,
            feynman_tensor_indexes,
        },
    )
}

/// Calculates the size of contiguous memory of a given ['DataTensor']
///
/// # Arguments
///
/// * `dt` - [`&DataTensor`] to be sliced
/// * `tensor_len` - number of legs in [`&DataTensor`]
///

fn calculate_chunk_size(dt: &DataTensor, tensor_len: usize) -> usize {
    let c_chunk_size = dt.shape().iter().copied().take(tensor_len).product::<u32>() as usize;
    c_chunk_size
}

/// Calculates the feynman index for a given ['DataTensor']
///
/// # Arguments
///
/// * `dt` - [`&DataTensor`] to be sliced
/// * `feynman_index` - &[usize] containing feynman indices in tensor network
///
fn calculate_feynman_index(dt: &DataTensor, feynman_index: &Vec<u32>) -> usize {
    let index_value = dt
        .shape()
        .iter()
        .rev()
        .take(feynman_index.len())
        .zip(feynman_index.iter())
        .rev()
        .fold(0, |current_index, (dim, index)| {
            current_index * (*dim as usize) + (*index as usize)
        });
    index_value
}

/// Slices a [`DataTensor`] along given `feynman_indices`, returning values associated with the provided feynmna index.
/// Assumes that passed `DataTensor` is already permuted such that the sliced indices are now the slowest running index.
///
/// # Arguments
///
/// * `dt` - [`&DataTensor`] to be sliced
/// * `feynman_indices` - &[usize] containing feynman indices in tensor network
///
fn feynman_slice_data_tensor(dt: &DataTensor, feynman_index: &Vec<u32>) -> DataTensor {
    assert!(feynman_index.len() < dt.ndim());
    let tensor_len = dt.ndim() - feynman_index.len();
    let c_chunk_size = calculate_chunk_size(dt, tensor_len);
    let index_value = calculate_feynman_index(dt, feynman_index);
    DataTensor::new_from_flat(
        &dt.shape()[0..tensor_len],
        dt.get_raw_data()[index_value * c_chunk_size..(index_value + 1) * c_chunk_size].to_vec(),
        None,
    )
}

/// Inserts values of `dt_src` into a slice of `dt_dest` where the feynman indices are fixed to the given
/// `feynman_index` values. Assumes that `dt_src` is the exact size of the sliced `dt_dest`
/// Also assumes that passed `DataTensor` is already permuted such that the feynman indices are
/// the slowest running, which means the replaced data is contiguous.
///
/// # Arguments
///
/// * `dt_dest` - destination `&mut DataTensor`
/// * `feynman_indices` - &[usize] containing feynman indices in tensor network
/// * `dt_src` - source &DataTensor
///
fn feynman_insert_data_tensor(
    dt_dest: &mut DataTensor,
    feynman_index: &Vec<u32>,
    dt_src: &DataTensor,
) {
    assert!(feynman_index.len() < dt_dest.ndim());
    let tensor_len: usize = dt_dest.ndim() - feynman_index.len();
    let c_chunk_size = calculate_chunk_size(dt_dest, tensor_len);
    let index_value = calculate_feynman_index(dt_dest, feynman_index);
    assert_eq!(c_chunk_size as u32, dt_src.size(None));
    dt_dest.get_raw_data_mut().splice(
        index_value * c_chunk_size..(index_value + 1) * c_chunk_size,
        dt_src.get_raw_data().iter().copied(),
    );
}

/// Performs a feynamn contraction on a given scattered `TensorNetwork`
///
/// # Arguments
///
/// * `feynman_tn` - [`TensorNetwork`] that has been scattered via `feynman_scatter`
/// * `d_tn` - mut `Vec<DataTensor>` containing raw tensor data
/// * `contract_path` - `Vector` of `(usize, usize)`, indicating contraction path. See [`BranchBound`] for details on `contract_path` format.
/// * `out_indices` - `&[usize]` specifying output shape of contracted `TensorNetwork`
/// * `feynman_options` - [`FeynmanContractionData`] object, output of `feynman_scatter` function
///
pub fn feynman_contraction(
    feynman_tn: TensorNetwork,
    mut d_tn: Vec<DataTensor>,
    contract_path: &Vec<(usize, usize)>,
    out_indices: &[usize],
    feynman_options: FeynmanContractionData,
) -> DataTensor {
    let FeynmanContractionData {
        feynman_indices,
        permutation_vector,
        feynman_tensor_indexes,
    } = feynman_options;

    let bond_dims = feynman_tn.get_bond_dims();

    let feynman_index_sizes = feynman_indices
        .iter()
        .map(|e| *bond_dims.get(e).unwrap())
        .collect::<Vec<u64>>();

    for (d_t, perm) in d_tn.iter_mut().zip(permutation_vector) {
        d_t.transpose(&perm);
    }

    let mut feynman_output = tn_output_tensor(feynman_tn.clone(), contract_path);

    feynman_output.append(&mut feynman_indices.to_vec());

    let output_shape = feynman_output
        .iter()
        .map(|e| bond_dims[e] as u32)
        .collect::<Vec<u32>>();

    let mut out_tensor = DataTensor::new(&output_shape);

    let feynman_range = feynman_index_sizes
        .iter()
        .map(|e| 0..*e as u32)
        .multi_cartesian_product();

    for index in feynman_range {
        let mut d_tn_sliced = Vec::with_capacity(d_tn.len());
        for (d_t, sliced_index) in izip!(&d_tn, &feynman_tensor_indexes) {
            let sliced_values = sliced_index.iter().map(|&e| index[e]).collect_vec();
            let sliced_tensor = feynman_slice_data_tensor(d_t, &sliced_values);
            d_tn_sliced.push(sliced_tensor);
        }
        let (_, d_out) = tn_contract(feynman_tn.clone(), d_tn_sliced, contract_path);
        feynman_insert_data_tensor(&mut out_tensor, &index, &d_out[0]);
    }

<<<<<<< HEAD
    let p1 = permutation::sort(feynman_output);
    let p2 = permutation::sort(out_indices).inverse();
    let mut out_perm = &p2 * &p1;
=======
    let out_perm = permutation_between(out_indices, &feynman_output);
>>>>>>> 30cc3669
    out_tensor.transpose(&out_perm);
    out_tensor
}

#[cfg(test)]
mod tests {
    use super::{feynman_contraction, feynman_scatter, FeynmanContractionData};
    use crate::tensornetwork::{tensor::Tensor, TensorNetwork};
    use float_cmp::{approx_eq, assert_approx_eq};
    use itertools::Itertools;
    use num_complex::Complex64;
    use permutation::Permutation;
    use std::collections::HashMap;
    use tetra::Tensor as DataTensor;

    fn row_major_setup() -> (
        Vec<Complex64>,
        Vec<Complex64>,
        Vec<Complex64>,
        Vec<Complex64>,
    ) {
        let d1 = [
            0.69469607, 0.03142814, 0.56333184, 0.12908922, 0.68881492, 0.38906653, 0.28704775,
            0.66259172, 0.03017098, 0.0216769, 0.13239795, 0.56624022, 0.60589695, 0.52471058,
            0.08573655, 0.06819372, 0.1568983, 0.41559434, 0.6708583, 0.60417368, 0.98723314,
            0.25018858, 0.14947663, 0.70206464, 0.49755784, 0.50813521, 0.54859423, 0.62646753,
            0.95172281, 0.12807469, 0.56603429, 0.05893249, 0.64737241, 0.04312631, 0.80191274,
            0.17439514, 0.00265264, 0.4052311, 0.91152868, 0.88411605, 0.8787456, 0.88505868,
        ]
        .iter()
        .map(|e| Complex64::new(*e, 0.0))
        .collect();

        let d2 = [
            0.09328754, 0.56783732, 0.16813387, 0.82429821, 0.0184785, 0.73521183, 0.56154307,
            0.36866055, 0.93516298, 0.66265138, 0.75256279, 0.46568749, 0.14677414, 0.24352534,
            0.42248108, 0.4729148, 0.98754226, 0.65741335, 0.71002821, 0.36600333, 0.68610491,
            0.05782579, 0.18485907, 0.94518584, 0.95895765, 0.85841239, 0.05705296, 0.09616524,
            0.63222811, 0.87366903, 0.90875357, 0.47705938, 0.65134858, 0.6608632, 0.95581392,
            0.32332593, 0.53788954, 0.903023, 0.40153079, 0.37487737, 0.30883193, 0.53174817,
            0.39644565, 0.25535147, 0.58535347, 0.77200294, 0.86162035, 0.75814678, 0.72907822,
            0.19955574, 0.18811225, 0.26336036, 0.15323682, 0.26735153, 0.55806485, 0.05887273,
            0.18610468, 0.50636222, 0.45368943, 0.42390405, 0.96522828, 0.84946421, 0.40025282,
            0.19881981, 0.02848654, 0.33727215, 0.95483207, 0.77974469, 0.31792446, 0.39641724,
            0.18105829, 0.17672455, 0.93845113, 0.06969526, 0.02687802, 0.89507515, 0.48635865,
            0.32632963, 0.30049458, 0.097193, 0.98697788, 0.61149565, 0.00866831, 0.71612395,
            0.82291458, 0.49291276, 0.61479999, 0.94664182, 0.4173764, 0.99885288, 0.797537,
            0.11157382, 0.71116417, 0.49948545, 0.99517939, 0.14450441, 0.51148864, 0.35196431,
            0.62919375, 0.35710482, 0.51206311, 0.20117422, 0.88595471, 0.55022357, 0.74170559,
            0.29588465, 0.93177878, 0.25674534, 0.77183918, 0.46184645, 0.48719714, 0.62120151,
            0.50764396, 0.78361974, 0.65953757, 0.20511562, 0.73759098, 0.14039605, 0.83019634,
            0.8332694, 0.55324321, 0.10042969, 0.18699679, 0.18950935, 0.89248192, 0.74924386,
            0.92748739, 0.80220305, 0.47501941, 0.26003983, 0.95522559, 0.91094124, 0.6795759,
            0.41454924, 0.80801303, 0.59779671, 0.51192525, 0.91462506, 0.92084146, 0.61720142,
            0.57376556, 0.24997149, 0.57329336, 0.43957024, 0.50238366, 0.67373356, 0.11259408,
            0.37683318, 0.49300396, 0.6711206, 0.94882965, 0.59395913, 0.05114786, 0.73600206,
            0.00601697, 0.5727972, 0.67090141, 0.58077019, 0.64640978, 0.55276303, 0.06095278,
            0.07539359, 0.17735247, 0.82562252, 0.78428553, 0.1906632, 0.33509431, 0.42012132,
            0.00159857, 0.60167655, 0.24232731, 0.83693469, 0.03338013, 0.85122908, 0.40059668,
            0.71621368, 0.34265388, 0.09638051, 0.64427604, 0.23733484, 0.56653551, 0.52411397,
            0.00628771, 0.57258058, 0.16022726, 0.36959163, 0.75623427, 0.58954677, 0.82969614,
            0.87791391, 0.81419296, 0.9083103, 0.02033065, 0.33228088, 0.6885901, 0.70155266,
            0.41101974, 0.15976186, 0.23377142, 0.06092987, 0.45264005, 0.2132634, 0.09463183,
            0.29559498, 0.90050621, 0.90966579, 0.33135194, 0.75781385, 0.89580607, 0.89514179,
            0.56557729, 0.08695989, 0.64372738, 0.15244104, 0.61556173, 0.43501657, 0.83772869,
            0.95057826, 0.74261719, 0.79065485, 0.11257079, 0.40928239, 0.83167007, 0.89305546,
            0.38080999, 0.64519961, 0.86476415, 0.81232636, 0.52187504, 0.9641269, 0.87137541,
            0.33997589, 0.5117147, 0.97633497, 0.17706302, 0.72655448, 0.36950375, 0.73625114,
            0.99500737, 0.9711593, 0.88231438, 0.00364066, 0.63363962, 0.77629796, 0.76189465,
            0.79594656, 0.06046632, 0.37121335, 0.11968514, 0.34248849, 0.04004532, 0.12645287,
            0.27779065, 0.10250479, 0.24468091, 0.13638938, 0.3328005, 0.84108116, 0.13515933,
            0.65145451, 0.4327036, 0.05269428, 0.9111833, 0.69159617, 0.14994096, 0.79117789,
            0.78700038, 0.16870521, 0.78504774, 0.44292063, 0.62066272, 0.81990975, 0.9322563,
            0.28132287, 0.21205641, 0.7865617, 0.61846373, 0.8919656, 0.87968058, 0.27411728,
            0.38383478, 0.70716565, 0.2629087, 0.67097425, 0.69508973, 0.11427584, 0.92469918,
            0.69439856, 0.67802797, 0.85167929, 0.31096221, 0.92851952, 0.20776057, 0.91726347,
            0.90551286, 0.24317468, 0.48989766, 0.57365687, 0.56664079, 0.37988123, 0.84965442,
            0.04234216, 0.72334513, 0.90954789, 0.35181637, 0.64300879, 0.78047689, 0.88886375,
            0.66392189, 0.71558052, 0.33957753, 0.86017955, 0.24987067, 0.75239371, 0.846215,
            0.80888273, 0.25652923, 0.47976616, 0.71021803, 0.25107151, 0.25820616, 0.65540941,
            0.05381956, 0.31208421, 0.80435833, 0.51970853, 0.92648614, 0.93166913, 0.30201433,
            0.58696402, 0.73332323, 0.389746, 0.40119842, 0.93395815, 0.47877774, 0.61972036,
        ]
        .iter()
        .map(|e| Complex64::new(*e, 0.0))
        .collect();

        let d3 = [
            0.42667703, 0.48457094, 0.68925937, 0.99198568, 0.55416889, 0.38235533, 0.23278915,
            0.35852096, 0.58649561, 0.93958456, 0.64993388, 0.89260841, 0.50899537, 0.45536893,
            0.25893103, 0.61086187, 0.98899915, 0.91573474, 0.19398411, 0.68390863, 0.39154508,
            0.73696751, 0.5698224, 0.78365831, 0.46399883, 0.96999598, 0.96014711, 0.72481088,
            0.30197295, 0.32362527, 0.85744741, 0.03117345, 0.99394162, 0.73509025, 0.02588929,
            0.79422479, 0.19915962, 0.57046363, 0.74970349, 0.92350756, 0.90096793, 0.63684391,
            0.07446369, 0.25514523, 0.97320958, 0.87981084, 0.4379634, 0.63565715, 0.83553603,
            0.3833003, 0.0772783, 0.16907803, 0.15863019, 0.04340611, 0.15821493, 0.11871337,
            0.9943052, 0.24349509, 0.13325565, 0.15391281, 0.01091549, 0.28614178, 0.41929479,
            0.74795668, 0.40158558, 0.96101644, 0.49369888, 0.63394661, 0.80317387, 0.52994169,
            0.66743804, 0.76277137, 0.25734803, 0.90787102, 0.86028783, 0.9712097, 0.79091853,
            0.97385292, 0.28053365, 0.21851811, 0.21683468, 0.89221896, 0.14093243, 0.5011467,
            0.04057924, 0.2620503, 0.97840279, 0.35671425, 0.07766314, 0.38162112, 0.88516118,
            0.74285925, 0.86502545, 0.86329524, 0.59698018, 0.41562044, 0.16286828, 0.24323371,
            0.00842274, 0.19534713, 0.83349213, 0.89453333, 0.8861164, 0.8331781, 0.72101998,
            0.00771226, 0.21253237, 0.882532, 0.07932374, 0.59678746, 0.04757306, 0.71880735,
            0.91201475, 0.51059997, 0.51537244, 0.24251543, 0.80763707, 0.75864631, 0.37702641,
            0.79754793,
        ]
        .iter()
        .map(|e| Complex64::new(*e, 0.0))
        .collect();

        let dout = [
            21.12662191,
            22.54781684,
            19.14112552,
            21.50383642,
            20.41325586,
            21.21790454,
            19.02018308,
            19.80617065,
            18.14298459,
            19.23444656,
            22.09757373,
            23.84187648,
            20.99919352,
            21.00826462,
            17.48069436,
            20.77190844,
            18.61067063,
            20.64907039,
            17.89339839,
            19.46748844,
            18.55191736,
            18.47989775,
            21.51424258,
            23.15271771,
            21.58618595,
            21.87267004,
            19.59396099,
            22.66100042,
            19.69575675,
            21.82218509,
            19.89800678,
            21.31436564,
            19.46194771,
            19.86700794,
            22.58850997,
            24.51772651,
            22.31452844,
            23.62575299,
            20.01337021,
            22.48410562,
            21.13354029,
            22.92646174,
            20.28317164,
            20.82815715,
            19.11679716,
            21.63729977,
            23.81438329,
            25.89513636,
            25.95290253,
            27.8205038,
            23.56074292,
            27.02466869,
            24.12486376,
            26.50415702,
            24.02478861,
            25.81369869,
            22.49520341,
            24.56743911,
            26.9066631,
            30.23243803,
        ]
        .iter()
        .map(|e| Complex64::new(*e, 0.0))
        .collect();

        (d1, d2, d3, dout)
    }

    fn col_major_setup() -> (
        Vec<Complex64>,
        Vec<Complex64>,
        Vec<Complex64>,
        Vec<Complex64>,
    ) {
        let d1 = vec![
            Complex64::new(0.17560865095087674, 0.8387771044087811),
            Complex64::new(0.4020080006121739, 0.19205211684777945),
            Complex64::new(0.565812341997073, 0.2054129028944197),
            Complex64::new(0.0, 0.0),
            Complex64::new(0.1881030044755968, 0.6001727959338155),
            Complex64::new(0.35567185231766396, 0.8440720998918102),
            Complex64::new(0.18461234934069493, 0.020129617529815902),
            Complex64::new(0.20843326736337642, 0.12277457339753695),
            Complex64::new(0.0, 0.0),
            Complex64::new(0.0, 0.0),
            Complex64::new(0.0, 0.0),
            Complex64::new(0.4037636828939306, 0.017423147124870697),
            Complex64::new(0.20203697022026124, 0.01275349965390471),
            Complex64::new(0.6515506736925029, 0.4924644609220955),
            Complex64::new(0.7567346462709171, 0.42828065225643097),
            Complex64::new(0.0, 0.0),
        ];

        let d2 = [
            Complex64::new(0.0, 0.0),
            Complex64::new(0.9359910317970342, 0.34974572309035323),
            Complex64::new(0.42711288030965144, 0.7816795439302059),
            Complex64::new(0.0, 0.0),
            Complex64::new(0.9182848935433582, 0.6901786922879987),
            Complex64::new(0.7716316920912436, 0.5776373383707031),
            Complex64::new(0.0, 0.0),
            Complex64::new(0.9144011577505171, 0.728132842331050),
        ]
        .to_vec();

        let d3 = [
            Complex64::new(0.06341055580697552, 0.2589720976240343),
            Complex64::new(0.7782666939493721, 0.7092562072042309),
            Complex64::new(0.0, 0.0),
            Complex64::new(0.48960291550214097, 0.9945540993278725),
            Complex64::new(0.0, 0.0),
            Complex64::new(0.32281503514932663, 0.9400547654920804),
            Complex64::new(0.0, 0.0),
            Complex64::new(0.5677370469313697, 0.050389392788741),
        ]
        .to_vec();

        let dout = [
            Complex64::new(-3.2324764062282636, 1.5205693623709797),
            Complex64::new(-1.5575397714234704, 1.210391237786501),
            Complex64::new(-0.6515228792056469, 1.3312524247584296),
            Complex64::new(0.0022782709134253065, 0.9703268064501953),
        ]
        .to_vec();
        (d1, d2, d3, dout)
    }

    #[test]
    fn test_feynman_scatter() {
        let t1 = Tensor::new(vec![0, 1, 2]);
        // t2 is of shape [7, 8, 6]
        let t2 = Tensor::new(vec![2, 3, 4]);
        // t3 is of shape [3, 5, 8]
        let t3 = Tensor::new(vec![0, 5, 3]);
        // tout is of shape [5, 6, 2]
        // let tout = Tensor::new(vec![3, 4, 0, 1]);

        let bond_dims = HashMap::from([(0, 3), (1, 2), (2, 7), (3, 8), (4, 6), (5, 5)]);

        let tn = TensorNetwork::new(vec![t1, t2, t3], bond_dims, None);

        let feynman_indices = [4, 1, 5];

        let (feynman_tn, feynman_options) = feynman_scatter(&tn, &feynman_indices);

        let feynman_tensor_ref = vec![
            Tensor::new(vec![0, 2]),
            Tensor::new(vec![2, 3]),
            Tensor::new(vec![0, 3]),
        ];
        let FeynmanContractionData {
            feynman_indices: _,
            permutation_vector,
            feynman_tensor_indexes,
        } = feynman_options;

        for (i, tensor) in feynman_tn.get_tensors().iter().enumerate() {
            assert_eq!(tensor.get_legs(), feynman_tensor_ref[i].get_legs());
        }
        let perm_vector_ref = vec![
            Permutation::oneline([0, 2, 1]),
            Permutation::oneline([0, 1, 2]),
            Permutation::oneline([0, 2, 1]),
        ];

        for (i, perm) in permutation_vector.iter().enumerate() {
            assert_eq!(&perm_vector_ref[i], perm);
        }

        let feynman_index_ref = [[1], [0], [2]];

        for (i, feynman_index) in feynman_tensor_indexes.iter().enumerate() {
            assert_eq!(&feynman_index_ref[i].to_vec(), feynman_index);
        }
    }

    #[test]
    fn test_simple_feynman() {
        let solution_data = vec![
            Complex64::new(1.1913917228026232, -3.7863595014806157),
            Complex64::new(1.5884274662744466, 1.1478771890194843),
        ];
        let b_data = vec![
            Complex64::new(1.764052345967664, -0.10321885179355784),
            Complex64::new(1.8675579901499675, 0.7610377251469934),
            Complex64::new(0.9787379841057392, 0.144043571160878),
            Complex64::new(0.9500884175255894, 0.44386323274542566),
            Complex64::new(0.4001572083672233, 0.41059850193837233),
            Complex64::new(-0.977277879876411, 0.12167501649282841),
            Complex64::new(2.240893199201458, 1.454273506962975),
            Complex64::new(-0.1513572082976979, 0.33367432737426683),
        ];
        let c_data = vec![
            Complex64::new(1.4940790731576061, -2.5529898158340787),
            Complex64::new(0.31306770165090136, 0.8644361988595057),
            Complex64::new(-0.20515826376580087, 0.6536185954403606),
            Complex64::new(-0.8540957393017248, -0.7421650204064419),
        ];

        let tc1 = DataTensor::new_from_flat(&[2, 2, 2], b_data, None);
        let tc2 = DataTensor::new_from_flat(&[2, 2, 1], c_data, None);
        let tcout = DataTensor::new_from_flat(&[2, 1], solution_data, None);

        let t1 = Tensor::new(vec![1, 0, 2]);
        let t2 = Tensor::new(vec![0, 1, 3]);
        // let tout = Tensor::new(vec![2, 3]);
        let bond_dims = HashMap::from([(0, 2), (1, 2), (2, 2), (3, 1)]);

        let feynman_indices = vec![2];

        let tn = TensorNetwork::new(vec![t1, t2], bond_dims, None);

        let (feynman_tn, feynman_options) = feynman_scatter(&tn, &feynman_indices);

        let contract_path = vec![(0, 1)];

        let d_t = feynman_contraction(
            feynman_tn,
            vec![tc1, tc2],
            &contract_path,
            &[2, 3],
            feynman_options,
        );

        let range = d_t.shape().iter().map(|e| 0..*e).multi_cartesian_product();
        for index in range {
            assert!(approx_eq!(
                f64,
                tcout.get(&index).re,
                d_t.get(&index).re,
                epsilon = 1e-8
            ));
            assert!(approx_eq!(
                f64,
                tcout.get(&index).im,
                d_t.get(&index).im,
                epsilon = 1e-8
            ));
        }
    }

    #[test]
    fn test_col_major_feynman() {
        let t1 = Tensor::new(vec![0, 1, 2, 3]);
        let t2 = Tensor::new(vec![0, 1, 4]);
        let t3 = Tensor::new(vec![4, 2, 5]);
        // let tout = Tensor::new(vec![3, 5]);
        let bond_dims = HashMap::from([(0, 2), (1, 2), (2, 2), (3, 2), (4, 2), (5, 2)]);

        let (d1, d2, d3, dout) = col_major_setup();

        let dt1 = DataTensor::new_from_flat(&[2, 2, 2, 2], d1, None);
        let dt2 = DataTensor::new_from_flat(&[2, 2, 2], d2, None);
        let dt3 = DataTensor::new_from_flat(&[2, 2, 2], d3, None);
        let dout = DataTensor::new_from_flat(&[2, 2], dout, None);

        let opt_path = vec![(0, 1), (0, 2)];

        let tn = TensorNetwork::new(vec![t1, t2, t3], bond_dims, None);

        let feynman_indices = [5];

        let (feynman_tn, feynman_options) = feynman_scatter(&tn, &feynman_indices);

        let d_t = feynman_contraction(
            feynman_tn,
            vec![dt1, dt2, dt3],
            &opt_path,
            &[5, 3],
            feynman_options,
        );

        let range = d_t.shape().iter().map(|e| 0..*e).multi_cartesian_product();
        for index in range {
            assert!(approx_eq!(
                f64,
                dout.get(&index).re,
                d_t.get(&index).re,
                epsilon = 1e-8
            ));
            assert!(approx_eq!(
                f64,
                dout.get(&index).im,
                d_t.get(&index).im,
                epsilon = 1e-8
            ));
        }
    }

    #[test]
    fn test_row_major_contraction() {
        // t1 is of shape [3, 2, 7]
        let t1 = Tensor::new(vec![0, 1, 2]);
        // t2 is of shape [7, 8, 6]
        let t2 = Tensor::new(vec![2, 3, 4]);
        // t3 is of shape [3, 5, 8]
        let t3 = Tensor::new(vec![0, 5, 3]);
        // tout is of shape [5, 6, 2]
        let tout = Tensor::new(vec![5, 4, 1]);
        // let tout = Tensor::new(vec![3, 4, 0, 1]);

        let (d1, d2, d3, dout) = row_major_setup();

        let bond_dims = HashMap::from([(0, 3), (1, 2), (2, 7), (3, 8), (4, 6), (5, 5)]);

        let tc1 = DataTensor::new_from_flat(
            &(t1.iter().map(|e| bond_dims[e] as u32).collect::<Vec<u32>>()),
            d1,
            Some(tetra::Layout::RowMajor),
        );
        let tc2 = DataTensor::new_from_flat(
            &(t2.iter().map(|e| bond_dims[e] as u32).collect::<Vec<u32>>()),
            d2,
            Some(tetra::Layout::RowMajor),
        );
        let tc3 = DataTensor::new_from_flat(
            &(t3.iter().map(|e| bond_dims[e] as u32).collect::<Vec<u32>>()),
            d3,
            Some(tetra::Layout::RowMajor),
        );
        let tcout = DataTensor::new_from_flat(
            &(tout
                .iter()
                .map(|e| bond_dims[e] as u32)
                .collect::<Vec<u32>>()),
            dout,
            Some(tetra::Layout::RowMajor),
        );

        let tn = TensorNetwork::new(vec![t1, t2, t3], bond_dims, None);
        let contract_path = vec![(0, 1), (0, 2)];

        let feynman_indices = [1];

        let (feynman_tn, feynman_options) = feynman_scatter(&tn, &feynman_indices);

        let d_t = feynman_contraction(
            feynman_tn,
            vec![tc1, tc2, tc3],
            &contract_path,
            &[5, 4, 1],
            feynman_options,
        );

        let range = d_t.shape().iter().map(|e| 0..*e).multi_cartesian_product();

        for index in range {
            assert_approx_eq!(
                f64,
                tcout.get(&index).re,
                d_t.get(&index).re,
                epsilon = 1e-8
            );
            assert_approx_eq!(
                f64,
                tcout.get(&index).im,
                d_t.get(&index).im,
                epsilon = 1e-8
            );
        }
    }
}<|MERGE_RESOLUTION|>--- conflicted
+++ resolved
@@ -4,11 +4,7 @@
 use super::contraction::tn_output_tensor;
 use super::DataTensor;
 use super::{contraction::tn_contract, tensor::Tensor, TensorNetwork};
-<<<<<<< HEAD
 use permutation::Permutation;
-=======
-use permutation::{self, Permutation};
->>>>>>> 30cc3669
 
 /// Stores feynman contraction data specific to a given feynman scattering.
 pub struct FeynmanContractionData {
@@ -59,18 +55,11 @@
         }
     }
     perm.append(&mut feynman_perm);
-<<<<<<< HEAD
-    let p1 = permutation::sort(&(0..t.get_legs().len()).collect_vec());
-    let p2 = permutation::sort(&perm).inverse();
-    let mut c_perm = &p2 * &p1;
-    (Tensor::new(new_legs), &p2 * &p1, feynman_indexing)
-=======
     (
         Tensor::new(new_legs),
         permutation_between(&perm, &(0..t.get_legs().len()).collect_vec()),
         feynman_indexing,
     )
->>>>>>> 30cc3669
 }
 
 /// Slices all [`Tensor`] objects in a [`TensorNetwork`] along given `feynman_indices`.
@@ -287,13 +276,7 @@
         feynman_insert_data_tensor(&mut out_tensor, &index, &d_out[0]);
     }
 
-<<<<<<< HEAD
-    let p1 = permutation::sort(feynman_output);
-    let p2 = permutation::sort(out_indices).inverse();
-    let mut out_perm = &p2 * &p1;
-=======
     let out_perm = permutation_between(out_indices, &feynman_output);
->>>>>>> 30cc3669
     out_tensor.transpose(&out_perm);
     out_tensor
 }
