<<<<<<< HEAD
use core::ops::{BitAnd, BitOr, BitXor, Sub};
use std::cell::{Ref, RefCell};
=======
use array_tool::vec::{Intersect, Union};
use core::ops::{BitAnd, BitOr, BitXor, Sub};
>>>>>>> 7c03cbc3
use std::collections::HashMap;
use std::fmt;
use std::hash::Hash;
use std::iter::Iterator;
use std::ops::{Index, IndexMut};
use std::rc::Rc;

<<<<<<< HEAD
use crate::types::*;

use super::tensordata::TensorData;

#[derive(Debug, Eq)]
/// Abstract representation of a tensor.
=======
#[derive(Eq, PartialEq, Debug, Clone, Hash, Default)]
/// Abstract representation of a tensor. Stores a Vector of edge ids, used to indicate
/// contractions between Tensors. Edge dimensions are stored in a separate HashMap object.
/// See [TensorNetwork].
>>>>>>> 7c03cbc3
pub struct Tensor {
    pub(crate) tensors: Vec<Tensor>,
    pub(crate) legs: Vec<EdgeIndex>,
    pub(crate) bond_dims: Rc<RefCell<HashMap<EdgeIndex, u64>>>,
    pub(crate) edges: HashMap<EdgeIndex, Vec<Vertex>>,
    pub(crate) tensordata: RefCell<TensorData>,
}

impl PartialEq for Tensor {
    fn eq(&self, other: &Self) -> bool {
        if *self.get_bond_dims() != *other.get_bond_dims() {
            return false;
        }
        if *self.get_legs() != *other.get_legs() {
            return false;
        }
        if *self.get_tensor_data() != *other.get_tensor_data() {
            return false;
        }
        let other_edges = other.get_edges();
        for (k, v) in self.get_edges().iter() {
            if !(other_edges[k].iter().eq(v.iter())) {
                return false;
            }
        }
        true
    }
}

impl Hash for Tensor {
    fn hash<H: std::hash::Hasher>(&self, state: &mut H) {
        self.legs.hash(state);
    }
}

impl Clone for Tensor {
    fn clone(&self) -> Self {
        Self {
            tensors: self.tensors.clone(),
            legs: self.legs.clone(),
            //Ensure only pointer is cloned
            bond_dims: Rc::clone(&self.bond_dims),
            //Ensure only pointer is cloned
            edges: self.edges.clone(),
            tensordata: self.tensordata.clone(),
        }
    }
}

impl Tensor {
    /// Constructs a Tensor object without underlying data
    ///
    /// # Arguments
    ///
    /// * `legs` - A vector of usize containing edge ids.
    ///
    /// # Examples
    /// ```
    /// use tensorcontraction::tensornetwork::tensor::Tensor;
    /// let vec = Vec::from([1,2,3]);
    /// let tensor = Tensor::new(vec);
    /// ```
    pub fn new(legs: Vec<EdgeIndex>) -> Self {
        Self {
            tensors: Vec::new(),
            legs,
            bond_dims: Rc::new(RefCell::new(HashMap::new())),
            edges: HashMap::new(),
            tensordata: RefCell::new(TensorData::Empty),
        }
    }

    /// Returns edge ids of Tensor object
    ///
    /// # Examples
    /// ```
    /// use tensorcontraction::tensornetwork::tensor::Tensor;
    /// let vec = Vec::from([1,2,3]);
    /// let tensor = Tensor::new(vec.clone()) ;
    /// assert_eq!(*tensor.get_legs(), vec);
    /// ```
    pub fn get_legs(&self) -> &Vec<EdgeIndex> {
        &self.legs
    }

<<<<<<< HEAD
    /// Returns iterator over leg ids of Tensor object
=======
    /// Returns number of dimensions of Tensor object
    ///
    /// # Examples
    /// ```
    /// use tensorcontraction::tensornetwork::tensor::Tensor;
    /// let vec = Vec::from([1,2,3]);
    /// let tensor = Tensor::new(vec.clone()) ;
    /// assert_eq!(tensor.dims(), 3);
    /// ```
    pub fn dims(&self) -> usize {
        self.legs.len()
    }

    /// Returns Iter of Tensor object legs
>>>>>>> 7c03cbc3
    ///
    /// # Examples
    /// ```
    /// use tensorcontraction::tensornetwork::tensor::Tensor;
    /// let vec = Vec::from([1,2,3]);
    /// let tensor = Tensor::new(vec.clone()) ;
    /// assert!(tensor.legs_iter().eq(vec.iter()));
    /// ```
    pub fn legs_iter(&self) -> std::slice::Iter<'_, usize> {
        self.legs.iter()
    }

    /// Internal method to set legs
    pub(crate) fn set_legs(&mut self, legs: Vec<EdgeIndex>) {
        self.legs = legs;
    }

    /// Getter for list of Tensor objects.
    ///
    /// # Examples
    ///
    /// ```
    /// # use tensorcontraction::tensornetwork::tensor::Tensor;
    /// # use tensorcontraction::tensornetwork::tensordata::TensorData;
    /// # use std::collections::HashMap;
    /// let mut v1 = Tensor::new(vec![0,1]);
    /// let mut v2 = Tensor::new(vec![1,2]);
    /// let bond_dims = HashMap::from([
    /// (0, 17), (1, 19), (2, 8)
    /// ]);
    /// let mut tn = Tensor::default();
    /// tn.push_tensors(vec![v1.clone(), v2.clone()], Some(&bond_dims), None);
    /// v1.set_bond_dims(&bond_dims);
    /// v2.set_bond_dims(&bond_dims);
    /// assert_eq!(*tn.get_tensors(), vec![v1, v2]);
    /// ```
    pub fn get_tensors(&self) -> &Vec<Tensor> {
        &self.tensors
    }

    /// Getter for list of Tensor objects.
    ///
    /// # Examples
    ///
    /// ```
    /// # use tensorcontraction::tensornetwork::tensor::Tensor;
    /// # use tensorcontraction::tensornetwork::tensordata::TensorData;
    /// # use std::collections::HashMap;
    /// let mut v1 = Tensor::new(vec![0,1]);
    /// let mut v2 = Tensor::new(vec![1,2]);
    /// let bond_dims = HashMap::from([
    /// (0, 17), (1, 19), (2, 8)
    /// ]);
    /// let mut tn = Tensor::default();
    /// tn.push_tensors(vec![v1.clone(), v2.clone()], Some(&bond_dims), None);
    /// tn.set_bond_dims(&bond_dims);
    /// let mut ref_tensor = Tensor::new(vec![0,1]);
    /// ref_tensor.set_bond_dims(&bond_dims);
    /// assert_eq!(*tn.get_tensor(0), ref_tensor);
    /// ```
    pub fn get_tensor(&self, i: usize) -> &Tensor {
        &self.tensors[i]
    }

    /// Getter for iterator over Tensor objects.
    ///
    /// # Examples
    ///
    /// ```
    /// # use tensorcontraction::tensornetwork::tensor::Tensor;
    /// # use tensorcontraction::tensornetwork::tensordata::TensorData;
    /// # use std::collections::HashMap;
    /// let mut v1 = Tensor::new(vec![0,1]);
    /// let mut v2 = Tensor::new(vec![1,2]);
    /// let bond_dims = HashMap::from([
    /// (0, 17), (1, 19), (2, 8)
    /// ]);
    /// let mut tn = Tensor::default();
    /// tn.push_tensors(vec![v1.clone(), v2.clone()], Some(&bond_dims), None);
    /// v1.set_bond_dims(&bond_dims);
    /// v2.set_bond_dims(&bond_dims);
    /// assert!(tn.tensor_iter().eq(vec![v1, v2].iter()));
    /// ```
    pub fn tensor_iter(&self) -> std::slice::Iter<'_, Tensor> {
        self.get_tensors().iter()
    }

    /// Getter for bond dimensions.
    ///
    /// # Examples
    ///
    /// ```
    /// # use tensorcontraction::tensornetwork::tensor::Tensor;
    /// # use tensorcontraction::tensornetwork::create_tensor_network;
    /// # use std::collections::HashMap;
    /// let v1 = Tensor::new(vec![0,1]);
    /// let v2 = Tensor::new(vec![1,2]);
    /// let bond_dims = HashMap::from([
    /// (0, 17), (1, 19), (2, 8)
    /// ]);
    /// let tn = create_tensor_network(vec![v1,v2], &bond_dims, None);
    /// assert_eq!(*tn.get_bond_dims(), bond_dims);
    /// ```
    pub fn get_bond_dims(&self) -> std::cell::Ref<std::collections::HashMap<EdgeIndex, u64>> {
        self.bond_dims.borrow()
    }

    /// Setter for single bond dimension.
    ///
    /// # Examples
    ///
    /// ```
    /// # use tensorcontraction::tensornetwork::tensor::Tensor;
    /// # use tensorcontraction::tensornetwork::create_tensor_network;
    /// # use std::collections::HashMap;
    /// let v1 = Tensor::new(vec![0,1]);
    /// let v2 = Tensor::new(vec![1,2]);
    /// let bond_dims = HashMap::from([
    /// (0, 17), (1, 19), (2, 8)
    /// ]);
    /// let mut tn = Tensor::default();
    /// tn.push_tensors(vec![v1,v2], Some(&bond_dims), None);
    /// assert_eq!(*tn.get_bond_dims(), bond_dims);
    /// tn.set_bond_dim(1, 12);
    /// assert_ne!(*tn.get_bond_dims(), bond_dims);
    /// ```
    pub fn set_bond_dim(&mut self, k: EdgeIndex, v: u64) {
        self.bond_dims
            .borrow_mut()
            .entry(k)
            .and_modify(|e| {
                *e = v;
            })
            .or_insert(v);
    }

    /// Setter for multiple bond dimensions.
    ///
    /// # Examples
    ///
    /// ```
    /// # use tensorcontraction::tensornetwork::tensor::Tensor;
    /// # use tensorcontraction::tensornetwork::create_tensor_network;
    /// # use std::collections::HashMap;
    /// let v1 = Tensor::new(vec![0,1]);
    /// let v2 = Tensor::new(vec![1,2]);
    /// let bond_dims = HashMap::from([
    /// (0, 17), (1, 19), (2, 8)
    /// ]);
    /// let mut tn = create_tensor_network(vec![v1,v2], &bond_dims, None);
    /// tn.set_bond_dims(&HashMap::from([(1, 12), (0, 5)]));
    /// assert_eq!(*tn.get_bond_dims(), HashMap::from([(0, 5), (1, 12), (2, 8)]) );
    /// ```
    pub fn set_bond_dims(&mut self, bond_dims: &HashMap<EdgeIndex, u64>) {
        for (k, v) in bond_dims {
            self.bond_dims
                .borrow_mut()
                .entry(*k)
                .and_modify(|e| {
                    *e = *v;
                })
                .or_insert(*v);
        }
    }

    ///Setter for edges
    ///
    /// # Examples
    ///
    /// ```
    /// # use tensorcontraction::tensornetwork::tensor::Tensor;
    /// # use tensorcontraction::tensornetwork::create_tensor_network;
    /// # use tensorcontraction::types::*;
    /// # use std::collections::HashMap;
    /// let v1 = Tensor::new(vec![0,1]);
    /// let v2 = Tensor::new(vec![1,2]);
    /// let bond_dims = HashMap::from([
    /// (0, 17), (1, 19), (2, 8)
    /// ]);
    /// let mut tn = Tensor::default();
    /// tn.push_tensors(vec![v1, v2], Some(&bond_dims), None);
    /// assert_eq!(tn.get_edges(), &HashMap::from(
    /// [
    /// (0, vec![Vertex::Closed(0), Vertex::Open]),
    /// (1, vec![Vertex::Closed(0), Vertex::Closed(1)]),
    /// (2, vec![Vertex::Closed(1), Vertex::Open])
    /// ]));
    /// ```
    pub fn get_edges(&self) -> &HashMap<EdgeIndex, Vec<Vertex>> {
        &self.edges
    }

    /// Returns number of dimensions of Tensor object
    ///
    /// # Examples
    /// ```
    /// # use tensorcontraction::tensornetwork::tensor::Tensor;
    /// # use std::collections::HashMap;
    /// let vec = Vec::from([0, 1, 2]);
    /// let bond_dims = HashMap::from([
    /// (0, 17), (1, 19), (2, 8)
    /// ]);
    /// let mut tensor = Tensor::new(vec.clone()) ;
    /// tensor.set_bond_dims(&bond_dims);
    ///
    /// assert_eq!(tensor.shape(), vec![17, 19, 8]);
    /// ```
    pub fn shape(&self) -> Vec<u64> {
        self.legs
            .iter()
            .map(|e| self.bond_dims.borrow()[e])
            .collect::<Vec<u64>>()
    }

    /// Returns shape of Tensor object
    ///
    /// # Examples
    /// ```
    /// use tensorcontraction::tensornetwork::tensor::Tensor;
    /// let vec = Vec::from([1,2,3]);
    /// let tensor = Tensor::new(vec.clone()) ;
    /// assert_eq!(tensor.dims(), 3);
    /// ```
    pub fn dims(&self) -> usize {
        self.legs.len()
    }

    /// Returns product of leg sizes based on input Hashmap. Returns the number of elements in a tensor
    ///
    /// # Arguments
    ///
    /// * `bond_dim` - Reference to hashmap mapping edge ID to bond dimension size
    ///
    /// # Examples
    /// ```
    /// use tensorcontraction::tensornetwork::tensor::Tensor;
    /// use tensorcontraction::tensornetwork::tensordata::TensorData;
    /// use std::collections::HashMap;
    /// let mut tensor = Tensor::new(Vec::from([1,2,3]));
    /// let bond_dims = HashMap::from([(1, 5),
    /// (2, 15),
    /// (3, 8)]);
    /// tensor.set_bond_dims(&bond_dims);
    /// assert_eq!(tensor.size(), 600);
    /// ```
    pub fn size(&self) -> u64 {
        self.legs.iter().map(|e| self.get_bond_dims()[e]).product()
    }

    /// Returns true if Tensor contains leg_id
    ///
    /// # Arguments
    ///
    /// * `leg_id` - `usize` referencing specific leg
    ///
    /// # Examples
    /// ```
    /// use tensorcontraction::tensornetwork::tensor::Tensor;
    /// let tensor = Tensor::new(Vec::from([1,2,3]));
    /// assert_eq!(tensor.contains_leg(2), true);
    /// assert_eq!(tensor.contains_leg(4), false);
    /// ```
    pub fn contains_leg(&self, leg_id: EdgeIndex) -> bool {
        self.legs.contains(&leg_id)
    }

    /// Returns true if Tensor is not a tensornetwork
    ///
    /// # Examples
    /// ```
    /// use tensorcontraction::tensornetwork::tensor::Tensor;
    /// let tensor = Tensor::new(Vec::from([1,2,3]));
    /// assert_eq!(tensor.is_empty(), true);
    /// ```
    pub fn is_empty(&self) -> bool {
        self.tensors.is_empty()
    }

    /// Pushes additional tensor into Tensor object. If self is a leaf tensor, clone it and push it into itself.
    /// # Arguments
    ///
    /// * `tensor` - new `Tensor` to be added
    /// ```
    pub fn push_tensor(
        &mut self,
        mut tensor: Tensor,
        bond_dims: Option<&HashMap<usize, u64>>,
        external_hyperedge: Option<&Vec<usize>>,
    ) {
        // In the case of pushing to an empty tensor, avoid unnecessary heirarchies
        if self.get_tensors().is_empty() && self.get_legs().is_empty() {
            self.set_legs(tensor.get_legs().clone());
            self.set_tensor_data(tensor.get_tensor_data().clone());
            if let Some(bond_dims) = bond_dims {
                self._update_bond_dims(bond_dims);
            };
            if let Some(external_hyperedge) = external_hyperedge {
                self._update_external_edges(external_hyperedge);
            };
            return;
        }

        if self.get_tensors().is_empty() && !self.get_legs().is_empty() {
            let mut new_self = self.clone();
            // Only update legs once contraction is complete to keep track of data permutation
            self.legs = Vec::new();
            // Don't clone large data is needed.
            self._update_tensor(&mut new_self);
            self.tensors.push(new_self);
            self.set_tensor_data(TensorData::Empty);
        }
        // Ensure that external legs are cleared each time a new tensor is pushed
        if !self.get_legs().is_empty() {
            self.set_legs(vec![]);
        }
        if let Some(bond_dims) = bond_dims {
            self._update_bond_dims(bond_dims);
        };
        if let Some(external_hyperedge) = external_hyperedge {
            self._update_external_edges(external_hyperedge);
        };

        self._update_tensor(&mut tensor);
        self.tensors.push(tensor)
    }

    /// Pushes additional tensor into Tensor object. If self is a leaf tensor, clone it and push it into itself.
    /// # Arguments
    ///
    /// * `tensors` - `Vec<Tensor>` to be added
    /// ```
    pub fn push_tensors(
        &mut self,
        mut tensors: Vec<Tensor>,
        bond_dims: Option<&HashMap<usize, u64>>,
        external_hyperedge: Option<&Vec<usize>>,
    ) {
        // Case that tensor is not empty and has no subtensors.
        if self.get_tensors().is_empty() && !self.get_legs().is_empty() {
            let mut new_self = self.clone();
            // Only update legs once contraction is complete to keep track of data permutation
            self.legs = Vec::new();
            // Don't clone large data is needed.
            self._update_tensor(&mut new_self);
            self.tensors.push(new_self);
            self.set_tensor_data(TensorData::Empty);
        }
        if let Some(bond_dims) = bond_dims {
            self._update_bond_dims(bond_dims);
        };
        if let Some(external_hyperedge) = external_hyperedge {
            self._update_external_edges(external_hyperedge);
        };
        for tensor in tensors.iter_mut() {
            self._update_tensor(tensor);
            self.tensors.push(tensor.clone());
        }
    }

    // Internal method to update bond dimensions based on `bond_dims`. Only incorporates missing dimensions,
    // existing keys are not changed.
    fn _update_bond_dims(&mut self, bond_dims: &HashMap<EdgeIndex, u64>) {
        let mut shared_bond_dims = self.bond_dims.borrow_mut();
        for (key, value) in bond_dims.iter() {
            shared_bond_dims.entry(*key).or_insert(*value);
        }
    }

    // Internal method to update hyperedges in edge HashMap. Adds an additional open vertex to each indicated
    // edge
    fn _update_external_edges(&mut self, external_hyperedge: &Vec<usize>) {
        for i in external_hyperedge {
            self.edges
                .entry(*i)
                .and_modify(|edge| edge.push(Vertex::Open));
        }
    }

    // Internal method to update edges in tensornetwork after new tensor is added.
    // If existing edges are introduced, assume that a contraction occurs between them
    // Otherwise, introduce a new open vertex in edges
    pub(crate) fn _update_tensor(&mut self, tensor: &mut Tensor) {
        tensor.bond_dims = Rc::clone(&self.bond_dims);
        let shared_bond_dims = self.bond_dims.borrow();

        // Index is current length as tensor is pushed after.
        let index = self.get_tensors().len();
        for leg in tensor.get_legs() {
            if !shared_bond_dims.contains_key(leg) {
                panic!("Leg {leg} bond dimension is not defined");
            }
            self.edges
                .entry(*leg)
                .and_modify(|edge| {
                    // New tensor contracts on a previous external leg
                    if let Some(pos) = edge.iter().position(|e| e == &Vertex::Open) {
                        edge[pos] = Vertex::Closed(index);
                        // Leg is no longer external as it contracts with new tensor
                    } else {
                        // New tensor adds a hyper edge to graph
                        edge.push(Vertex::Closed(index));
                    }
                })
                .or_insert(vec![Vertex::Closed(index), Vertex::Open]);
        }
        // Add new external edges to TensorNetwork
    }

    /// Getter for tensor data.
    ///
    /// # Examples
    ///
    /// ```
    /// # use tensorcontraction::tensornetwork::tensor::Tensor;
    /// # use tensorcontraction::tensornetwork::tensordata::TensorData;
    /// # use std::collections::HashMap;
    /// let tensor = Tensor::new(vec![0,1]);
    /// assert_eq!(*tensor.get_tensor_data(), TensorData::Empty);
    /// ```
    pub fn get_tensor_data(&self) -> Ref<'_, TensorData> {
        self.tensordata.borrow()
    }

    /// Setter for tensor data.
    ///
    /// # Examples
    ///
    /// ```
    /// # use tensorcontraction::tensornetwork::tensor::Tensor;
    /// # use tensorcontraction::tensornetwork::tensordata::TensorData;
    /// # use tensorcontraction::gates::PAULIX;
    /// let mut tensor = Tensor::new(vec![0,1]);
    /// let tensordata = TensorData::Gate(("X", vec![]));
    /// tensor.set_tensor_data(tensordata);
    /// assert_eq!(*tensor.get_tensor_data(), PAULIX);
    /// ```
    pub fn set_tensor_data(&self, tensordata: TensorData) {
        assert!(
            self.get_tensors().len() <= 1,
            "Cannot add data to Tensor object with multiple child Tensors"
        );
        let mut td = self.tensordata.borrow_mut();
        *td = tensordata;
    }

    /// Partitions tensor network using the provided partitioning vector
    /// Only allows single layer of partitioning
    pub fn partition(&mut self, partitioning: &[usize]) {
        assert!(partitioning.len() == self.tensors.len());
        let mut partitions = partitioning.to_owned();

        partitions.dedup();
        let partition_map: HashMap<&usize, usize> =
            HashMap::from_iter(std::iter::zip(partitions.iter(), 0..self.tensors.len()));
        let mut new_tensors = vec![Tensor::default(); self.tensors.len()];
        for (partition, tensor) in
            std::iter::zip(partitioning.iter().rev(), self.tensors.iter().rev())
        {
            new_tensors[partition_map[partition]].push_tensor(tensor.clone(), None, None);
        }

        self.tensors = new_tensors;
    }

    /// Returns Tensor with legs in `self` that are not in `other`.
    ///
    /// # Arguments
    ///
    /// * `other` - Tensor with legs to remove
    ///
    /// # Examples
    /// ```
    /// use tensorcontraction::tensornetwork::tensor::Tensor;
    /// use std::collections::HashMap;
    /// let tensor1 = Tensor::new(vec![1,2,3]);
    /// let tensor2 = Tensor::new(vec![4,2,5]);
    /// let diff_tensor = &tensor1 - &tensor2;
    /// assert_eq!(diff_tensor, Tensor::new(vec![1,3]));
    /// ```
    pub fn difference(&self, other: &Tensor) -> Tensor {
        let mut new_legs = Vec::new();
        for i in self.get_legs().iter().cloned() {
            if !other.contains_leg(i) {
                new_legs.push(i);
            }
        }
        Tensor::new(new_legs)
    }

    /// Returns Tensor with union of legs in both `self` and `other`.
    ///
    /// # Arguments
    ///
    /// * `other` - Tensor with legs to join
    ///
    /// # Examples
    /// ```
    /// use tensorcontraction::tensornetwork::tensor::Tensor;
    /// use std::collections::HashMap;
    /// let tensor1 = Tensor::new(vec![1,2,3]);
    /// let tensor2 = Tensor::new(vec![4,2,5]);
    /// let union_tensor = &tensor1 | &tensor2;
    /// assert_eq!(union_tensor, Tensor::new(vec![1,2,3,4,5]));
    /// ```
    pub fn union(&self, other: &Tensor) -> Tensor {
        let mut new_legs = self.legs.clone();
        for i in other.get_legs().iter().cloned() {
            if !self.contains_leg(i) {
                new_legs.push(i);
            }
        }
        Tensor::new(new_legs)
    }

    /// Returns Tensor with intersection of legs in `self` and `other`.
    ///
    /// # Arguments
    ///
    /// * `other` - Tensor with legs to intersect
    ///
    /// # Examples
    /// ```
    /// use tensorcontraction::tensornetwork::tensor::Tensor;
    /// use std::collections::HashMap;
    /// let tensor1 = Tensor::new(vec![1,2,3]);
    /// let tensor2 = Tensor::new(vec![4,2,5]);
    /// let intersection_tensor = &tensor1 & &tensor2;
    /// assert_eq!(intersection_tensor, Tensor::new(vec![2]));
    /// ```
    pub fn intersection(&self, other: &Tensor) -> Tensor {
        let mut new_legs = Vec::new();
        for i in self.get_legs().iter().cloned() {
            if other.contains_leg(i) {
                new_legs.push(i);
            }
        }
        Tensor::new(new_legs)
    }

    /// Returns Tensor with intersection of legs in `self` and `other`.
    ///
    /// # Arguments
    ///
    /// * `other` - Tensor with legs to intersect
    ///
    /// # Examples
    /// ```
    /// use tensorcontraction::tensornetwork::tensor::Tensor;
    /// use std::collections::HashMap;
    /// let tensor1 = Tensor::new(vec![1,2,3]);
    /// let tensor2 = Tensor::new(vec![4,2,5]);
    /// let sym_dif_tensor = &tensor1 ^ &tensor2;
    /// assert_eq!(sym_dif_tensor, Tensor::new(vec![1,3,4,5]));
    /// ```
    pub fn symmetric_difference(&self, other: &Tensor) -> Tensor {
        let mut new_legs = Vec::new();
        for i in self.get_legs().iter().cloned() {
            if !other.contains_leg(i) {
                new_legs.push(i);
            }
        }
        for i in other.get_legs().iter().cloned() {
            if !self.contains_leg(i) {
                new_legs.push(i);
            }
        }
        Tensor::new(new_legs)
    }

    /// Get output after tensor contraction
    pub fn get_external_edges(&self) -> Vec<usize> {
        if !self.get_legs().is_empty() {
            return self.get_legs().clone();
        }

        let mut ext_edges = Tensor::new(Vec::<usize>::new());
        for tensor in self.tensors.iter() {
            let tensor_legs = if tensor.get_legs().is_empty() {
                Tensor::new(tensor.get_external_edges())
            } else {
                tensor.clone()
            };
            let tensor_union = &ext_edges | &tensor_legs;
            let counter = count_edges(tensor_union.get_legs().iter());
            ext_edges = &ext_edges ^ &tensor_legs;
            for leg in tensor_union.get_legs().iter() {
                // Check if hyperedges are being contracted, if so, only append once to output tensor
                let mut i = 1;
                while self.edges.contains_key(leg) && self.edges[leg].len() > (counter[leg] + i) {
                    i += 1;
                    ext_edges.legs.push(*leg);
                }
            }
        }
        ext_edges.get_legs().clone()
    }
}

fn count_edges<I>(it: I) -> HashMap<I::Item, usize>
where
    I: IntoIterator,
    I::Item: Eq + core::hash::Hash,
{
    let mut result = HashMap::new();

    for item in it {
        *result.entry(item).or_insert(0) += 1;
    }

    result
}

impl Default for Tensor {
    /// Constructs an empty Tensor object
    ///
    ///
    /// # Examples
    /// ```
    /// use tensorcontraction::tensornetwork::tensor::Tensor;
    /// let tensor = Tensor::default();
    /// ```
    fn default() -> Self {
        Self {
            tensors: Vec::new(),
            legs: Vec::new(),
            bond_dims: Rc::new(RefCell::new(HashMap::new())),
            edges: HashMap::new(),
            tensordata: RefCell::new(TensorData::Empty),
        }
    }

    /// Returns true if Tensor contains leg_id
    ///
    /// # Arguments
    ///
    /// * `leg_id` - `usize` referencing specific leg
    /// ```
    fn contains(&self, leg_id: usize) -> bool {
        self.legs.contains(&leg_id)
    }

    /// Returns Tensor with legs in `self` that are not in `other`.
    ///
    /// # Arguments
    ///
    /// * `other` - Tensor with legs to remove
    ///
    /// # Examples
    /// ```
    /// use tensorcontraction::tensornetwork::tensor::Tensor;
    /// use std::collections::HashMap;
    /// let tensor1 = Tensor::new(vec![1,2,3]);
    /// let tensor2 = Tensor::new(vec![4,2,5]);
    /// let diff_tensor = &tensor1 - &tensor2;
    /// assert_eq!(diff_tensor, Tensor::new(vec![1,3]));
    /// ```
    pub fn difference(&self, other: &Tensor) -> Tensor {
        let mut new_legs = Vec::new();
        for &i in self.iter() {
            if !other.contains(i) {
                new_legs.push(i);
            }
        }
        Tensor::new(new_legs)
    }

    /// Returns Tensor with union of legs in both `self` and `other`.
    ///
    /// # Arguments
    ///
    /// * `other` - Tensor with legs to join
    ///
    /// # Examples
    /// ```
    /// use tensorcontraction::tensornetwork::tensor::Tensor;
    /// use std::collections::HashMap;
    /// let tensor1 = Tensor::new(vec![1,2,3]);
    /// let tensor2 = Tensor::new(vec![4,2,5]);
    /// let union_tensor = &tensor1 | &tensor2;
    /// assert_eq!(union_tensor, Tensor::new(vec![1,2,3,4,5]));
    /// ```
    pub fn union(&self, other: &Tensor) -> Tensor {
        Tensor::new(self.get_legs().union(other.get_legs().clone()))
    }

    /// Returns Tensor with intersection of legs in `self` and `other`.
    ///
    /// # Arguments
    ///
    /// * `other` - Tensor with legs to intersect
    ///
    /// # Examples
    /// ```
    /// use tensorcontraction::tensornetwork::tensor::Tensor;
    /// use std::collections::HashMap;
    /// let tensor1 = Tensor::new(vec![1,2,3]);
    /// let tensor2 = Tensor::new(vec![4,2,5]);
    /// let intersection_tensor = &tensor1 & &tensor2;
    /// assert_eq!(intersection_tensor, Tensor::new(vec![2]));
    /// ```
    pub fn intersection(&self, other: &Tensor) -> Tensor {
        Tensor::new(self.get_legs().intersect(other.get_legs().clone()))
    }

    /// Returns Tensor with intersection of legs in `self` and `other`.
    ///
    /// # Arguments
    ///
    /// * `other` - Tensor with legs to intersect
    ///
    /// # Examples
    /// ```
    /// use tensorcontraction::tensornetwork::tensor::Tensor;
    /// use std::collections::HashMap;
    /// let tensor1 = Tensor::new(vec![1,2,3]);
    /// let tensor2 = Tensor::new(vec![4,2,5]);
    /// let sym_dif_tensor = &tensor1 ^ &tensor2;
    /// assert_eq!(sym_dif_tensor, Tensor::new(vec![1,3,4,5]));
    /// ```
    pub fn symmetric_difference(&self, other: &Tensor) -> Tensor {
        let mut new_legs = Vec::new();
        for i in self.iter().cloned() {
            if !other.contains(i) {
                new_legs.push(i);
            }
        }
        for i in other.iter().cloned() {
            if !self.contains(i) {
                new_legs.push(i);
            }
        }
        Tensor::new(new_legs)
    }
}

/// Implementation of printing for Tensor. Simply prints the legs as a vector
impl fmt::Display for Tensor {
    fn fmt(&self, f: &mut fmt::Formatter) -> fmt::Result {
        write!(f, "{:?}", self.legs)
    }
}

/// Implementation of indexing for Tensor.
impl Index<usize> for Tensor {
    type Output = usize;

    fn index(&self, index: usize) -> &Self::Output {
        &self.legs[index]
    }
}

/// Implementation of indexing of mutable Tensor object.
impl IndexMut<usize> for Tensor {
    fn index_mut(&mut self, index: usize) -> &mut Self::Output {
        &mut self.legs[index]
    }
}

impl BitOr for &Tensor {
    type Output = Tensor;
    fn bitor(self, rhs: &Tensor) -> Tensor {
        self.union(rhs)
    }
}

impl BitAnd for &Tensor {
    type Output = Tensor;
    fn bitand(self, rhs: &Tensor) -> Tensor {
        self.intersection(rhs)
    }
}

impl BitXor for &Tensor {
    type Output = Tensor;
    fn bitxor(self, rhs: &Tensor) -> Tensor {
        self.symmetric_difference(rhs)
    }
}

impl Sub for &Tensor {
    type Output = Tensor;
    fn sub(self, rhs: &Tensor) -> Tensor {
        self.difference(rhs)
    }
<<<<<<< HEAD
}

#[cfg(test)]
mod tests {
    use num_complex::Complex64;
    use std::collections::HashMap;

    use crate::{tensornetwork::tensordata::TensorData, types::Vertex};

    use super::Tensor;

    #[test]
    fn test_empty_tensor() {
        let tensor = Tensor::default();
        assert!(tensor.tensors.is_empty());
        assert!(tensor.get_bond_dims().is_empty());
    }

    #[test]
    fn test_new() {
        let tensor = Tensor::new(vec![2, 4, 5]);
        assert_eq!(tensor.get_legs(), &vec![2, 4, 5]);
        assert_eq!(tensor.dims(), 3);
        assert_eq!(*tensor.get_tensor_data(), TensorData::Empty);
    }

    #[test]
    fn test_push_tensor() {
        let reference_bond_dims_1 = HashMap::<usize, u64>::from([(2, 17), (3, 1), (4, 11)]);
        let reference_bond_dims_2 =
            HashMap::<usize, u64>::from([(2, 17), (3, 1), (4, 11), (8, 3), (9, 20)]);
        let reference_bond_dims_3 = HashMap::<usize, u64>::from([
            (2, 17),
            (3, 1),
            (4, 11),
            (8, 3),
            (9, 20),
            (7, 7),
            (10, 14),
        ]);

        let mut ref_tensor_1 = Tensor::new(vec![4, 3, 2]);
        ref_tensor_1.set_bond_dims(&reference_bond_dims_1);
        ref_tensor_1.set_tensor_data(TensorData::new_from_flat(
            ref_tensor_1.shape(),
            vec![Complex64::new(5.0, 3.0); 187],
            None,
        ));

        let mut ref_tensor_2 = Tensor::new(vec![8, 4, 9]);
        ref_tensor_2.set_bond_dims(&reference_bond_dims_2);

        let mut ref_tensor_3 = Tensor::new(vec![7, 10, 2]);
        ref_tensor_3.set_bond_dims(&reference_bond_dims_3);

        let mut tensor = ref_tensor_1.clone();

        let tensor_2 = Tensor::new(vec![8, 4, 9]);
        let bond_dims_2 = HashMap::from([(8, 3), (9, 20)]);
        tensor.push_tensor(tensor_2, Some(&bond_dims_2), None);

        assert_eq!(*tensor.get_tensor_data(), TensorData::Empty);
        for (key, value) in tensor.get_bond_dims().iter() {
            assert_eq!(reference_bond_dims_2[key], *value);
        }
        assert_eq!(
            tensor.get_tensors(),
            &vec![ref_tensor_1.clone(), ref_tensor_2.clone()]
        );
        assert_eq!(tensor.get_legs(), &Vec::<usize>::new());

        let tensor_3 = Tensor::new(vec![7, 10, 2]);
        let bond_dims_3 = HashMap::from([(7, 7), (10, 14)]);

        tensor.push_tensor(tensor_3, Some(&bond_dims_3), None);
        for (key, value) in tensor.get_bond_dims().iter() {
            assert_eq!(reference_bond_dims_3[key], *value);
        }
        ref_tensor_2.set_bond_dims(&reference_bond_dims_3);
        assert_eq!(
            tensor.get_tensors(),
            &vec![ref_tensor_1, ref_tensor_2, ref_tensor_3]
        );
        assert_eq!(
            tensor.get_edges(),
            &HashMap::from([
                (2, vec![Vertex::Closed(0), Vertex::Closed(2)]),
                (3, vec![Vertex::Closed(0), Vertex::Open]),
                (4, vec![Vertex::Closed(0), Vertex::Closed(1)]),
                (7, vec![Vertex::Closed(2), Vertex::Open]),
                (8, vec![Vertex::Closed(1), Vertex::Open]),
                (9, vec![Vertex::Closed(1), Vertex::Open]),
                (10, vec![Vertex::Closed(2), Vertex::Open]),
            ])
        )
    }

    #[test]
    fn test_push_tensors() {
        let reference_bond_dims_1 = HashMap::<usize, u64>::from([(2, 17), (3, 1), (4, 11)]);
        let reference_bond_dims_3 = HashMap::<usize, u64>::from([
            (2, 17),
            (3, 1),
            (4, 11),
            (8, 3),
            (9, 20),
            (7, 7),
            (10, 14),
        ]);

        let mut ref_tensor_1 = Tensor::new(vec![4, 3, 2]);
        ref_tensor_1.set_bond_dims(&reference_bond_dims_1);
        ref_tensor_1.set_tensor_data(TensorData::new_from_flat(
            ref_tensor_1.shape(),
            vec![Complex64::new(5.0, 3.0); 187],
            None,
        ));

        let mut ref_tensor_2 = Tensor::new(vec![8, 4, 9]);
        ref_tensor_2.set_bond_dims(&reference_bond_dims_3);

        let mut ref_tensor_3 = Tensor::new(vec![7, 10, 2]);
        ref_tensor_3.set_bond_dims(&reference_bond_dims_3);

        let mut tensor = ref_tensor_1.clone();

        let tensor_2 = Tensor::new(vec![8, 4, 9]);
        let tensor_3 = Tensor::new(vec![7, 10, 2]);
        tensor.push_tensors(vec![tensor_2, tensor_3], Some(&reference_bond_dims_3), None);

        assert_eq!(*tensor.get_tensor_data(), TensorData::Empty);
        assert_eq!(
            tensor.get_tensors(),
            &vec![ref_tensor_1, ref_tensor_2, ref_tensor_3]
        );
        assert_eq!(*tensor.get_bond_dims(), reference_bond_dims_3);
        assert_eq!(
            tensor.get_edges(),
            &HashMap::from([
                (2, vec![Vertex::Closed(0), Vertex::Closed(2)]),
                (3, vec![Vertex::Closed(0), Vertex::Open]),
                (4, vec![Vertex::Closed(0), Vertex::Closed(1)]),
                (7, vec![Vertex::Closed(2), Vertex::Open]),
                (8, vec![Vertex::Closed(1), Vertex::Open]),
                (9, vec![Vertex::Closed(1), Vertex::Open]),
                (10, vec![Vertex::Closed(2), Vertex::Open]),
            ])
        )
    }
=======
>>>>>>> 7c03cbc3
}<|MERGE_RESOLUTION|>--- conflicted
+++ resolved
@@ -1,10 +1,5 @@
-<<<<<<< HEAD
-use core::ops::{BitAnd, BitOr, BitXor, Sub};
-use std::cell::{Ref, RefCell};
-=======
 use array_tool::vec::{Intersect, Union};
 use core::ops::{BitAnd, BitOr, BitXor, Sub};
->>>>>>> 7c03cbc3
 use std::collections::HashMap;
 use std::fmt;
 use std::hash::Hash;
@@ -12,19 +7,12 @@
 use std::ops::{Index, IndexMut};
 use std::rc::Rc;
 
-<<<<<<< HEAD
 use crate::types::*;
 
 use super::tensordata::TensorData;
 
 #[derive(Debug, Eq)]
 /// Abstract representation of a tensor.
-=======
-#[derive(Eq, PartialEq, Debug, Clone, Hash, Default)]
-/// Abstract representation of a tensor. Stores a Vector of edge ids, used to indicate
-/// contractions between Tensors. Edge dimensions are stored in a separate HashMap object.
-/// See [TensorNetwork].
->>>>>>> 7c03cbc3
 pub struct Tensor {
     pub(crate) tensors: Vec<Tensor>,
     pub(crate) legs: Vec<EdgeIndex>,
@@ -110,24 +98,7 @@
         &self.legs
     }
 
-<<<<<<< HEAD
     /// Returns iterator over leg ids of Tensor object
-=======
-    /// Returns number of dimensions of Tensor object
-    ///
-    /// # Examples
-    /// ```
-    /// use tensorcontraction::tensornetwork::tensor::Tensor;
-    /// let vec = Vec::from([1,2,3]);
-    /// let tensor = Tensor::new(vec.clone()) ;
-    /// assert_eq!(tensor.dims(), 3);
-    /// ```
-    pub fn dims(&self) -> usize {
-        self.legs.len()
-    }
-
-    /// Returns Iter of Tensor object legs
->>>>>>> 7c03cbc3
     ///
     /// # Examples
     /// ```
@@ -912,7 +883,6 @@
     fn sub(self, rhs: &Tensor) -> Tensor {
         self.difference(rhs)
     }
-<<<<<<< HEAD
 }
 
 #[cfg(test)]
@@ -1062,6 +1032,4 @@
             ])
         )
     }
-=======
->>>>>>> 7c03cbc3
 }