--- conflicted
+++ resolved
@@ -2,17 +2,10 @@
 use core::ops::{BitAnd, BitOr, BitXor, Sub};
 use std::cell::{Ref, RefCell};
 use std::collections::HashMap;
-<<<<<<< HEAD
-use std::fmt;
-use std::hash::Hash;
-use std::ops::{Index, IndexMut};
-use std::rc::Rc;
-=======
 use std::hash::{Hash, Hasher};
 use std::iter::zip;
 use std::ops::Index;
 use std::sync::Arc;
->>>>>>> e6c9b58c
 
 use crate::types::{EdgeIndex, Vertex};
 
