use itertools::Itertools;
use partition_config::PartitioningStrategy;
use rustc_hash::FxHashMap;
use std::iter::zip;

use super::tensor::Tensor;
use crate::types::Vertex;
use kahypar_sys::{partition, KaHyParContext};

pub mod partition_config;

/// Partitions input tensor network using `KaHyPar` library.
/// Returns a `Vec<usize>` of length equal to the number of input tensors storing final partitioning results.
/// The usize associated with each Tensor indicates its partionining.
///
/// # Arguments
///
/// * `tn` - [`Tensor`] to be partitionined
/// * `k` - imbalance parameter for `KaHyPar`
/// * `partition_strategy` - The strategy to pass to `KaHyPar`
/// * `min` - if `true` performs `min_cut` to partition tensor network, if `false`, uses `max_cut`
///
pub fn find_partitioning(
    tn: &Tensor,
    k: i32,
    partitioning_strategy: PartitioningStrategy,
    min: bool,
) -> Vec<usize> {
    assert!(k > 1, "Partitioning only valid for more than one process");
    let num_vertices = tn.tensors().len() as u32;
    let mut context = KaHyParContext::new();
    partitioning_strategy.apply(&mut context);

    let x = if min { 1 } else { -1 };

    let imbalance: f64 = 0.03;
    let mut objective = 0;
    let mut hyperedge_weights = vec![];
    let mut hyperedge_indices = vec![0];
    let mut hyperedges = vec![];
    let bond_dims = tn.bond_dims();
    for (edges, tensor_ids) in tn.edges() {
        let mut length = 0;
        // Don't add edges that connect only one vertex
        if tensor_ids.len() == 2 && tensor_ids.contains(&Vertex::Open) {
            continue;
        }
        hyperedge_weights.push(x * bond_dims[edges] as i32);

        for id in tensor_ids {
            match id {
                Vertex::Closed(id) => {
                    hyperedges.push(*id as u32);
                    length += 1;
                }
                Vertex::Open => (),
            }
        }
        hyperedge_indices.push(hyperedge_indices.last().unwrap() + length);
    }

    let mut partitioning = vec![-1; num_vertices as usize];
    partition(
        num_vertices,
        hyperedge_weights.len() as u32,
        imbalance,
        k,
        None,
        Some(hyperedge_weights),
        &hyperedge_indices,
        hyperedges.as_slice(),
        &mut objective,
        &mut context,
        &mut partitioning,
    );
    partitioning
        .iter()
        .map(|e| *e as usize)
        .collect::<Vec<usize>>()
}

/// Repeatedly partitions a tensor network to identify a communication scheme.
/// Returns a `Vec<ContractionIndex>` of length equal to the number of input tensors minus one, acts as a commnuication scheme.
///
/// # Arguments
///
/// * `tensors` - &[`Tensor`] to be partitionined
/// * `bond_dims` - bond_dims for tensors
/// * `k` - number of partitions
<<<<<<< HEAD
/// * `config_file` - `KaHyPar` config file name
=======
/// * `partitioning_strategy` - The strategy to pass to `KaHyPar`
>>>>>>> f039f011
/// * `min` - if `true` performs `min_cut` to partition tensor network, if `false`, uses `max_cut`
///
pub fn communication_partitioning(
    tensors: &[(usize, Tensor)],
<<<<<<< HEAD
    bond_dims: &HashMap<usize, u64>,
    k: i32,
    config_file: String,
    min: bool,
) -> Vec<usize> {
    assert!(k > 1, "Partitioning only valid for more than one process");

    let config_file = CString::new(config_file).unwrap();
    let num_vertices = tensors.len() as u32;

    let mut context = KaHyParContext::new();
    context.configure(config_file);
=======
    bond_dims: &FxHashMap<usize, u64>,
    k: i32,
    partitioning_strategy: PartitioningStrategy,
    min: bool,
) -> Vec<usize> {
    assert!(k > 1, "Partitioning only valid for more than one process");
    let num_vertices = tensors.len() as u32;
    let mut context = KaHyParContext::new();
    partitioning_strategy.apply(&mut context);
>>>>>>> f039f011

    let x = if min { 1 } else { -1 };

    let imbalance: f64 = 0.03;
    let mut objective = 0;

    let mut hyperedge_weights = vec![];

    let mut hyperedge_indices = vec![0];
    let mut hyperedges = vec![];
    // Bidirectional mapping to a new index as KaHyPar indexes from 0.
<<<<<<< HEAD
    let mut edge_to_virtual_edge = HashMap::new();
=======
    let mut edge_to_virtual_edge = FxHashMap::default();
>>>>>>> f039f011
    // New index that starts from 0
    let mut edge_count = 0;

    let mut intermediate_tensor = Tensor::default();
    let tensors = tensors
        .iter()
        .map(|(_, b)| b.clone())
        .collect::<Vec<Tensor>>();
    intermediate_tensor.push_tensors(tensors, Some(bond_dims), None);

    for (edges, tensor_ids) in intermediate_tensor.edges() {
        let mut length = 0;
        // Don't add edges that connect only one vertex
        if tensor_ids.len() == 2 && tensor_ids.contains(&Vertex::Open) {
            continue;
        }

        hyperedge_weights.push(x * bond_dims[edges] as i32);

        for id in tensor_ids {
            match id {
                Vertex::Closed(id) => {
                    if edge_to_virtual_edge.contains_key(id) {
                        hyperedges.push(edge_to_virtual_edge[id] as u32);
                    } else {
                        edge_to_virtual_edge.insert(id, edge_count);
                        hyperedges.push(edge_count as u32);
                        edge_count += 1;
                    }
                    length += 1;
                }
                Vertex::Open => (),
            }
        }
        hyperedge_indices.push(hyperedge_indices.last().unwrap() + length);
    }

    let mut partitioning = vec![-1; num_vertices as usize];
    partition(
        num_vertices,
        hyperedge_weights.len() as u32,
        imbalance,
        k,
        None,
        Some(hyperedge_weights),
        &hyperedge_indices,
        hyperedges.as_slice(),
        &mut objective,
        &mut context,
        &mut partitioning,
    );

    // partitioning
    partitioning
        .iter()
        .map(|e| *e as usize)
        .collect::<Vec<usize>>()
}

pub fn partition_tensor_network(tn: &Tensor, partitioning: &[usize]) -> Tensor {
    let partition_ids = partitioning
        .iter()
        .unique()
        .copied()
        .collect::<Vec<usize>>();
    let partition_dict =
        zip(partition_ids.iter().copied(), 0..partition_ids.len()).collect::<FxHashMap<_, _>>();
    let mut partitions = vec![Tensor::default(); partition_ids.len()];

    for (partition_id, tensor) in zip(partitioning.iter(), tn.tensors.iter()) {
        partitions[partition_dict[partition_id]]
            .push_tensor(tensor.clone(), Some(&tensor.bond_dims()));
    }
    let mut partitioned_tn = Tensor::default();
    partitioned_tn.push_tensors(partitions, Some(&*tn.bond_dims()), None);
    partitioned_tn
}

#[cfg(test)]
mod tests {
    use rustc_hash::FxHashMap;

    use crate::tensornetwork::tensor::Tensor;
    use crate::tensornetwork::{
        create_tensor_network, partitioning::partition_config::PartitioningStrategy,
    };

    use super::{find_partitioning, partition_tensor_network};

    fn setup_complex() -> Tensor {
        create_tensor_network(
            vec![
                Tensor::new(vec![4, 3, 2]),
                Tensor::new(vec![0, 1, 3, 2]),
                Tensor::new(vec![4, 5, 6]),
                Tensor::new(vec![6, 8, 9]),
                Tensor::new(vec![10, 8, 9]),
                Tensor::new(vec![5, 1, 0]),
            ],
            &FxHashMap::from_iter([
                (0, 27),
                (1, 18),
                (2, 12),
                (3, 15),
                (4, 5),
                (5, 3),
                (6, 18),
                (7, 22),
                (8, 45),
                (9, 65),
                (10, 5),
                (11, 17),
            ]),
            None,
        )
    }

    #[test]
    fn test_simple_partitioning() {
        let tn = setup_complex();
        let mut ref_tensor_1 = Tensor::default();
        let mut ref_tensor_2 = Tensor::default();
        let mut ref_tensor_3 = Tensor::default();
        ref_tensor_1.push_tensors(
            vec![Tensor::new(vec![6, 8, 9]), Tensor::new(vec![10, 8, 9])],
            Some(&tn.bond_dims()),
            None,
        );
        ref_tensor_2.push_tensors(
            vec![Tensor::new(vec![0, 1, 3, 2]), Tensor::new(vec![5, 1, 0])],
            Some(&tn.bond_dims()),
            None,
        );
        ref_tensor_3.push_tensors(
            vec![Tensor::new(vec![4, 3, 2]), Tensor::new(vec![4, 5, 6])],
            Some(&tn.bond_dims()),
            None,
        );
        let partitioning = find_partitioning(&tn, 3, PartitioningStrategy::MinCut, true);
        assert_eq!(partitioning, [2, 1, 2, 0, 0, 1]);
        let partitioned_tn = partition_tensor_network(&tn, partitioning.as_slice());
        assert_eq!(partitioned_tn.tensors().len(), 3);

        assert_eq!(partitioned_tn.tensors()[0].legs(), ref_tensor_3.legs());
        assert_eq!(partitioned_tn.tensors()[1].legs(), ref_tensor_2.legs());
        assert_eq!(partitioned_tn.tensors()[2].legs(), ref_tensor_1.legs());
    }
}<|MERGE_RESOLUTION|>--- conflicted
+++ resolved
@@ -87,29 +87,11 @@
 /// * `tensors` - &[`Tensor`] to be partitionined
 /// * `bond_dims` - bond_dims for tensors
 /// * `k` - number of partitions
-<<<<<<< HEAD
-/// * `config_file` - `KaHyPar` config file name
-=======
 /// * `partitioning_strategy` - The strategy to pass to `KaHyPar`
->>>>>>> f039f011
 /// * `min` - if `true` performs `min_cut` to partition tensor network, if `false`, uses `max_cut`
 ///
 pub fn communication_partitioning(
     tensors: &[(usize, Tensor)],
-<<<<<<< HEAD
-    bond_dims: &HashMap<usize, u64>,
-    k: i32,
-    config_file: String,
-    min: bool,
-) -> Vec<usize> {
-    assert!(k > 1, "Partitioning only valid for more than one process");
-
-    let config_file = CString::new(config_file).unwrap();
-    let num_vertices = tensors.len() as u32;
-
-    let mut context = KaHyParContext::new();
-    context.configure(config_file);
-=======
     bond_dims: &FxHashMap<usize, u64>,
     k: i32,
     partitioning_strategy: PartitioningStrategy,
@@ -119,7 +101,6 @@
     let num_vertices = tensors.len() as u32;
     let mut context = KaHyParContext::new();
     partitioning_strategy.apply(&mut context);
->>>>>>> f039f011
 
     let x = if min { 1 } else { -1 };
 
@@ -131,11 +112,7 @@
     let mut hyperedge_indices = vec![0];
     let mut hyperedges = vec![];
     // Bidirectional mapping to a new index as KaHyPar indexes from 0.
-<<<<<<< HEAD
-    let mut edge_to_virtual_edge = HashMap::new();
-=======
     let mut edge_to_virtual_edge = FxHashMap::default();
->>>>>>> f039f011
     // New index that starts from 0
     let mut edge_count = 0;
 
