use itertools::Itertools;
use std::collections::HashMap;
use std::ffi::CString;
use std::iter::zip;

use super::tensor::Tensor;
use crate::types::Vertex;
<<<<<<< HEAD
=======

>>>>>>> e6c9b58c
use kahypar_sys::{partition, KaHyParContext};

/// Partitions input tensor network using KaHyPar library.
/// Returns a Vec<usize> of length equal to the number of input tensors storing final partitioning results.
/// The usize associated with each Tensor indicates its partionining.
///
/// # Arguments
///
/// * `tn` - [`TensorNetwork`] to be partitionined
/// * `k` - imbalance parameter for KaHyPar
/// * `config_file` - KaHyPar config file name
/// * `min` - if `true` performs min_cut to partition tensor network, if false, uses max_cut
///
pub fn find_partitioning(tn: &Tensor, k: i32, config_file: String, min: bool) -> Vec<usize> {
    assert!(k > 1, "Partitioning only valid for more than one process");
    let config_file = CString::new(config_file).unwrap();
    let num_vertices = tn.tensors().len() as u32;
    let mut context = KaHyParContext::new();
    context.configure(config_file);

    let x = if min { 1 } else { -1 };

    let imbalance: f64 = 0.03;
    let mut objective = 0;
    let mut hyperedge_weights = vec![];
    let mut hyperedge_indices = vec![0];
    let mut hyperedges = vec![];
    let bond_dims = tn.bond_dims();
    for (edges, tensor_ids) in tn.edges() {
        let mut length = 0;
        // Don't add edges that connect only one vertex
        if tensor_ids.len() == 2 && tensor_ids.contains(&Vertex::Open) {
            continue;
        }
        hyperedge_weights.push(x * bond_dims[edges] as i32);

        for id in tensor_ids {
            match id {
                Vertex::Closed(id) => {
                    hyperedges.push(*id as u32);
                    length += 1;
                }
                Vertex::Open => continue,
            }
        }
        hyperedge_indices.push(hyperedge_indices.last().unwrap() + length);
    }

    let mut partitioning = vec![-1; num_vertices as usize];
    partition(
        num_vertices,
        hyperedge_weights.len() as u32,
        imbalance,
        k,
        None,
        Some(hyperedge_weights),
        &hyperedge_indices,
        hyperedges.as_slice(),
        &mut objective,
        &mut context,
        &mut partitioning,
    );
    partitioning
        .iter()
        .map(|e| *e as usize)
        .collect::<Vec<usize>>()
}

pub fn partition_tensor_network(tn: &Tensor, partitioning: &[usize]) -> Tensor {
    let partition_ids = partitioning
        .iter()
        .unique()
        .copied()
        .collect::<Vec<usize>>();
    let partition_dict = HashMap::<usize, usize>::from_iter(zip(
        partition_ids.iter().cloned(),
        0..partition_ids.len(),
    ));
    let mut partitions = vec![Tensor::default(); partition_ids.len()];

    for (partition_id, tensor) in zip(partitioning.iter(), tn.tensors.iter()) {
        partitions[partition_dict[partition_id]]
            .push_tensor(tensor.clone(), Some(&tensor.bond_dims()));
    }
    let mut partitioned_tn = Tensor::default();
    partitioned_tn.push_tensors(partitions, Some(&*tn.bond_dims()), None);
    partitioned_tn
}

#[cfg(test)]
mod tests {
<<<<<<< HEAD
=======

>>>>>>> e6c9b58c
    use crate::tensornetwork::create_tensor_network;
    use crate::tensornetwork::tensor::Tensor;

    use super::{find_partitioning, partition_tensor_network};

    fn setup_complex() -> Tensor {
        create_tensor_network(
            vec![
                Tensor::new(vec![4, 3, 2]),
                Tensor::new(vec![0, 1, 3, 2]),
                Tensor::new(vec![4, 5, 6]),
                Tensor::new(vec![6, 8, 9]),
                Tensor::new(vec![10, 8, 9]),
                Tensor::new(vec![5, 1, 0]),
            ],
            &[
                (0, 27),
                (1, 18),
                (2, 12),
                (3, 15),
                (4, 5),
                (5, 3),
                (6, 18),
                (7, 22),
                (8, 45),
                (9, 65),
                (10, 5),
                (11, 17),
            ]
            .into(),
            None,
        )
    }

    #[test]
    fn test_simple_partitioning() {
        let tn = setup_complex();
        let mut ref_tensor_1 = Tensor::default();
        let mut ref_tensor_2 = Tensor::default();
        let mut ref_tensor_3 = Tensor::default();
        ref_tensor_1.push_tensors(
            vec![Tensor::new(vec![6, 8, 9]), Tensor::new(vec![10, 8, 9])],
            Some(&tn.bond_dims()),
            None,
        );
        ref_tensor_2.push_tensors(
            vec![Tensor::new(vec![0, 1, 3, 2]), Tensor::new(vec![5, 1, 0])],
            Some(&tn.bond_dims()),
            None,
        );
        ref_tensor_3.push_tensors(
            vec![Tensor::new(vec![4, 3, 2]), Tensor::new(vec![4, 5, 6])],
            Some(&tn.bond_dims()),
            None,
        );
        let partitioning =
            find_partitioning(&tn, 3, String::from("tests/km1_kKaHyPar_sea20.ini"), true);
        assert_eq!(partitioning, [2, 1, 2, 0, 0, 1]);
        let partitioned_tn = partition_tensor_network(&tn, partitioning.as_slice());
        assert_eq!(partitioned_tn.tensors().len(), 3);

        assert_eq!(partitioned_tn.tensors()[0].legs(), ref_tensor_3.legs());
        assert_eq!(partitioned_tn.tensors()[1].legs(), ref_tensor_2.legs());
        assert_eq!(partitioned_tn.tensors()[2].legs(), ref_tensor_1.legs());
    }
}<|MERGE_RESOLUTION|>--- conflicted
+++ resolved
@@ -5,10 +5,6 @@
 
 use super::tensor::Tensor;
 use crate::types::Vertex;
-<<<<<<< HEAD
-=======
-
->>>>>>> e6c9b58c
 use kahypar_sys::{partition, KaHyParContext};
 
 /// Partitions input tensor network using KaHyPar library.
@@ -100,10 +96,6 @@
 
 #[cfg(test)]
 mod tests {
-<<<<<<< HEAD
-=======
-
->>>>>>> e6c9b58c
     use crate::tensornetwork::create_tensor_network;
     use crate::tensornetwork::tensor::Tensor;
 
