FROM ubuntu:23.04
ENV DEBIAN_FRONTEND="noninteractive" \
    PATH="/root/.cargo/bin:${PATH}"
COPY rust-toolchain.toml .
RUN apt-get update && \
    # 1. Install dependencies for the toolchain
    apt-get install -y openssh-client jq && \
    # 2. Install rust
    apt-get install -y build-essential curl && \
    curl --proto '=https' --tlsv1.2 -sSf https://sh.rustup.rs | sh -s -- -y --default-toolchain none --no-modify-path && \
    # 3. Trigger installation of rust
    rustup show && \
<<<<<<< HEAD
    apt-get install -qq build-essential clang cmake gfortran libopenblas-dev libssl-dev libhdf5-dev pkg-config libboost-all-dev
=======
    # 4. Install dependencies for the project
    apt-get install -y clang cmake libhdf5-dev libopenblas-dev libssl-dev pkg-config && \
    # 5. Clear intermediate files
    apt-get clean
COPY Cargo.toml Cargo.lock tmp/
ARG SSH_PRIVATE_KEY
RUN --mount=type=ssh \
    # 1. Install dependency crates
    # 1.1 Create a dummy project
    cargo new dummy && \
    mv -f tmp/Cargo.toml tmp/Cargo.lock rust-toolchain.toml dummy && \
    cd dummy && \
    # 1.2 Need to create a dummy benchmark directory as well
    mkdir benches && touch benches/benchmarks.rs && \
    # 1.3 Set up SSH access to Gitlab
    mkdir -p -m 0700 ~/.ssh && \
    ssh-keyscan -H gitlab.lrz.de >> ~/.ssh/known_hosts && \
    if [ -z "${SSH_PRIVATE_KEY}" ]; then \
        # To use SSH in local builds, use `docker build --ssh default .`
        # (or `docker build --ssh default=${HOME}/.ssh/id_rsa .`} for a specific key)
        # If the key is password protected, you can use `ssh-add ${HOME}/.ssh/mykey` first
        echo "No SSH_PRIVATE_KEY provided, using SSH from the host"; \
    else \
        # The SSH_PRIVATE_KEY build argument must be a base64-encoded private key
        # See https://stackoverflow.com/a/38570269
        # and https://www.programonaut.com/how-to-mask-an-ssh-private-key-in-gitlab-ci/
        echo "The SSH_PRIVATE_KEY variable was provided"; \
        eval $(ssh-agent -s); \
        if [ "${SSH_PRIVATE_KEY}" = "default" ]; then \
            echo "SSH_PRIVATE_KEY is set to default value, no private repositories will be accessible"; \
        else \
            echo "Adding SSH_PRIVATE_KEY"; \
            echo "$SSH_PRIVATE_KEY" | base64 -d | tr -d '\r' | ssh-add -; \
        fi; \
    fi && \
    # 1.3 Install dependencies
    cargo fetch && \
    # 2. Clean intermediate files
    cd .. && \
    rm -rf dummy
>>>>>>> 30cc3669
<|MERGE_RESOLUTION|>--- conflicted
+++ resolved
@@ -10,11 +10,8 @@
     curl --proto '=https' --tlsv1.2 -sSf https://sh.rustup.rs | sh -s -- -y --default-toolchain none --no-modify-path && \
     # 3. Trigger installation of rust
     rustup show && \
-<<<<<<< HEAD
-    apt-get install -qq build-essential clang cmake gfortran libopenblas-dev libssl-dev libhdf5-dev pkg-config libboost-all-dev
-=======
     # 4. Install dependencies for the project
-    apt-get install -y clang cmake libhdf5-dev libopenblas-dev libssl-dev pkg-config && \
+    apt-get install -y clang cmake libboost-all-dev libhdf5-dev libopenblas-dev libssl-dev pkg-config && \
     # 5. Clear intermediate files
     apt-get clean
 COPY Cargo.toml Cargo.lock tmp/
@@ -52,5 +49,4 @@
     cargo fetch && \
     # 2. Clean intermediate files
     cd .. && \
-    rm -rf dummy
->>>>>>> 30cc3669
+    rm -rf dummy