use mpi::traits::{Communicator, CommunicatorCollectives};
use rand::{rngs::StdRng, SeedableRng};
use tensorcontraction::{
    circuits::{connectivity::ConnectivityLayout, sycamore::sycamore_circuit},
    contractionpath::paths::{greedy::Greedy, CostType, OptimizePath},
    mpi::communication::{naive_reduce_tensor_network, scatter_tensor_network},
    tensornetwork::{
        contraction::contract_tensor_network,
        partitioning::{find_partitioning, partition_tensor_network},
        tensor::Tensor,
    },
};

#[test]
fn test_partitioned_contraction() {
    let mut rng = StdRng::seed_from_u64(52);
    let k = 10;

    let r_tn = sycamore_circuit(k, 10, 0.4, 0.4, &mut rng, ConnectivityLayout::Osprey);
    let mut ref_tn = r_tn.clone();
    let mut ref_opt = Greedy::new(&ref_tn, CostType::Flops);
    ref_opt.optimize_path();
    let ref_path = ref_opt.get_best_replace_path();
    contract_tensor_network(&mut ref_tn, &ref_path);

    let partitioning =
        find_partitioning(&r_tn, 3, String::from("tests/km1_kKaHyPar_sea20.ini"), true);
    let mut partitioned_tn = partition_tensor_network(&r_tn, &partitioning);
    let mut opt = Greedy::new(&partitioned_tn, CostType::Flops);
    opt.optimize_path();
    let path = opt.get_best_replace_path();
    contract_tensor_network(&mut partitioned_tn, &path);
    assert!(&ref_tn.approx_eq(&partitioned_tn, 1e-12));
}

/// Given the module path and name of a test function, returns the name as it is
/// used by cargo test.
///
/// # Examples
/// ```ignore
/// assert_eq!(make_full_test_name("mycrate", "my_test"), "my_test");
/// assert_eq!(make_full_test_name("mycrate::foo", "my_test"), "foo::my_test");
/// assert_eq!(make_full_test_name("mycrate::foo::bar", "my_test"), "foo::bar::my_test");
/// ```
pub(crate) fn make_full_test_name(module_path: &str, test_name: &str) -> String {
    if let Some(idx) = module_path.find("::") {
        // Not in the root module, remove the root name and concat test name
        module_path[idx + 2..].to_string() + "::" + test_name
    } else {
        // In the root module, only use test name
        test_name.to_string()
    }
}

/// Runs a test using `mpirun` with 4 processes. The test must be passed with as full
/// name, e.g., `foo::bar::my_test`.
pub(crate) fn run_mpi_test(test_full_name: &str, processes: usize) {
    let mut command = std::process::Command::new("mpirun");
    command
        .arg("-n")
        .arg(processes.to_string())
        .arg("--allow-run-as-root")
        .arg("cargo")
        .arg("test")
        .arg(test_full_name)
        .arg("--")
        .arg("--ignored")
        .arg("--exact");
    let output = command.status().expect("failed to execute process");
    assert!(output.success());
}

#[macro_export]
macro_rules! mpi_test {
    ($processes:expr, fn $name:ident $_:tt $body:block) => {
        paste::paste! {
            #[test]
            fn $name() {
                let full_path = module_path!();
                let test_name = concat!(stringify!($name), "_internal");
                let exact_name = make_full_test_name(full_path, test_name);
                run_mpi_test(&exact_name, $processes);
            }

            #[test]
            #[ignore]
            fn [<$name _internal>]() $body
        }
    };
}

mpi_test!(
    4,
    fn test_partitioned_contraction_need_mpi() {
        let mut rng = StdRng::seed_from_u64(23);

        let universe = mpi::initialize().unwrap();
        let world = universe.world();
        let size = world.size();
        let rank = world.rank();

        // let status;
        let mut partitioned_tn = Tensor::default();
        let mut path = Vec::new();
        let mut ref_tn = Tensor::default();
        if rank == 0 {
            let k = 5;
            let r_tn = sycamore_circuit(k, 10, 0.4, 0.4, &mut rng, ConnectivityLayout::Osprey);
            ref_tn = r_tn.clone();
            let partitioning = find_partitioning(
                &r_tn,
                size,
                String::from("tests/km1_kKaHyPar_sea20.ini"),
                true,
            );
            partitioned_tn = partition_tensor_network(&r_tn, &partitioning);
            let mut opt = Greedy::new(&partitioned_tn, CostType::Flops);

            opt.optimize_path();
            path = opt.get_best_replace_path();
        }
        world.barrier();
        let (mut local_tn, local_path) =
            scatter_tensor_network(partitioned_tn, &path, rank, size, &world);
        contract_tensor_network(&mut local_tn, &local_path);

        naive_reduce_tensor_network(&mut local_tn, &path, rank, size, &world);
        world.barrier();

        if rank == 0 {
            let mut ref_opt = Greedy::new(&ref_tn, CostType::Flops);

<<<<<<< HEAD
            ref_opt.optimize_path();
            let ref_path = ref_opt.get_best_replace_path();
            contract_tensor_network(&mut ref_tn, &ref_path);
            assert_eq!(*local_tn.get_tensor_data(), *ref_tn.get_tensor_data());
        }
=======
        ref_opt.optimize_path();
        let ref_path = ref_opt.get_best_replace_path();
        contract_tensor_network(&mut ref_tn, &ref_path);
        assert!(local_tn.approx_eq(&ref_tn, 1e-12));
>>>>>>> e6c9b58c
    }
);<|MERGE_RESOLUTION|>--- conflicted
+++ resolved
@@ -130,17 +130,10 @@
         if rank == 0 {
             let mut ref_opt = Greedy::new(&ref_tn, CostType::Flops);
 
-<<<<<<< HEAD
             ref_opt.optimize_path();
             let ref_path = ref_opt.get_best_replace_path();
             contract_tensor_network(&mut ref_tn, &ref_path);
             assert_eq!(*local_tn.get_tensor_data(), *ref_tn.get_tensor_data());
         }
-=======
-        ref_opt.optimize_path();
-        let ref_path = ref_opt.get_best_replace_path();
-        contract_tensor_network(&mut ref_tn, &ref_path);
-        assert!(local_tn.approx_eq(&ref_tn, 1e-12));
->>>>>>> e6c9b58c
     }
 );