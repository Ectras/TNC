--- conflicted
+++ resolved
@@ -24,27 +24,19 @@
 
     let suffix = "Tensors_Greedy.log.json";
     let ranks = 4;
-<<<<<<< HEAD
-    logs_to_pdf(filename, suffix, ranks, "contraction_optimized");
-=======
     logs_to_pdf(
         &filename,
         suffix,
         ranks,
         &format!("{LOGGING_FOLDER}/contraction_Tensors_Greedy"),
     );
->>>>>>> a6f0167e
 
     let suffix = "Unoptimized.log.json";
     let ranks = 4;
-<<<<<<< HEAD
-    logs_to_pdf(filename, suffix, ranks, "contraction_unoptimized");
-=======
     logs_to_pdf(
         &filename,
         suffix,
         ranks,
         &format!("{LOGGING_FOLDER}/contraction_Unoptimized"),
     );
->>>>>>> a6f0167e
 }