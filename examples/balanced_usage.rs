--- conflicted
+++ resolved
@@ -19,12 +19,8 @@
 use tensorcontraction::contractionpath::contraction_tree::ContractionTree;
 use tensorcontraction::contractionpath::paths::{greedy::Greedy, CostType, OptimizePath};
 use tensorcontraction::mpi::communication::{
-<<<<<<< HEAD
-    broadcast_path, intermediate_reduce_tensor_network, scatter_tensor_network,
-=======
     broadcast_path, extract_communication_path, intermediate_reduce_tensor_network,
-    scatter_tensor_network, CommunicationScheme,
->>>>>>> 74feacc7
+    scatter_tensor_network,
 };
 use tensorcontraction::networks::connectivity::ConnectivityLayout;
 use tensorcontraction::networks::sycamore::random_circuit;
@@ -114,7 +110,6 @@
         Default::default()
     };
 
-<<<<<<< HEAD
     // Experimental setup here.
     let balancing_schemes = [
         // BalancingScheme::BestWorst,
@@ -165,27 +160,6 @@
         } else {
             Default::default()
         };
-=======
-    // Distribute tensor network and contract
-    let local_tn = if size > 1 {
-        let (mut local_tn, local_path) =
-            scatter_tensor_network(&partitioned_tn, &path, rank, size, &world);
-        contract_tensor_network(&mut local_tn, &local_path);
-
-        let mut communication_path = if rank == 0 {
-            extract_communication_path(&path)
-        } else {
-            Default::default()
-        };
-        broadcast_path(&mut communication_path, &root, &world);
-
-        intermediate_reduce_tensor_network(&mut local_tn, &communication_path, rank, &world);
-        local_tn
-    } else {
-        contract_tensor_network(&mut partitioned_tn, &path);
-        partitioned_tn
-    };
->>>>>>> 74feacc7
 
         bench_run(&logger, &name, partitioned_tn, &path, &world, root);
     }
@@ -232,14 +206,6 @@
             scatter_tensor_network(&partitioned_tn, path, rank, size, world);
         contract_tensor_network(&mut local_tn, &local_path);
 
-<<<<<<< HEAD
-        let communication_path = if rank == 0 {
-            broadcast_path(&path[(size as usize)..path.len()], &root, world)
-        } else {
-            broadcast_path(&[], &root, world)
-        };
-        intermediate_reduce_tensor_network(&mut local_tn, &communication_path, rank, world);
-=======
         let mut communication_path = if rank == 0 {
             extract_communication_path(&path)
         } else {
@@ -247,8 +213,7 @@
         };
         broadcast_path(&mut communication_path, &root, &world);
 
-        intermediate_reduce_tensor_network(&mut local_tn, &path, rank, &world);
->>>>>>> 74feacc7
+        intermediate_reduce_tensor_network(&mut local_tn, &communication_path, rank, &world);
         local_tn
     } else {
         contract_tensor_network(&mut partitioned_tn, path);
