--- conflicted
+++ resolved
@@ -84,17 +84,7 @@
         Default::default()
     };
 
-<<<<<<< HEAD
     let unopt_path = if rank == 0 {
-=======
-        let unopt_partitioned_tn = if size > 1 {
-            let partitioning = find_partitioning(&r_tn, size, PartitioningStrategy::MinCut, true);
-            debug!(partitioning:serde; "Partitioning created");
-            partition_tensor_network(&r_tn, &partitioning)
-        } else {
-            r_tn
-        };
->>>>>>> 439ca677
         let mut opt = Greedy::new(&unopt_partitioned_tn, CostType::Flops);
         opt.optimize_path();
         let unopt_path = opt.get_best_replace_path();
@@ -107,40 +97,12 @@
             &unopt_partitioned_tn,
             contract_cost_tensors,
         );
-<<<<<<< HEAD
         to_pdf(
             &format!("{LOGGING_FOLDER}/path_Unoptimized"),
             &dendogram_entries,
+            None,
         );
         unopt_path
-=======
-        to_pdf("path_unoptimized", &dendogram_entries, None);
-        let rebalance_depth = 1;
-        let communication_scheme = CommunicationScheme::Greedy;
-        let (num, partitioned_tn, path, _costs) = balance_partitions_iter(
-            &unopt_partitioned_tn,
-            &unopt_path,
-            BalanceSettings {
-                random_balance: false,
-                rebalance_depth,
-                iterations: 40,
-                greedy_cost_function: greedy_cost_fn,
-                communication_scheme,
-            },
-            Some(DendogramSettings {
-                output_file: format!("output/{communication_scheme:?}_trial"),
-                cost_function: contract_cost_tensors,
-            }),
-        );
-        info!(num; "Found best balancing iteration");
-
-        let contraction_tree = ContractionTree::from_contraction_path(&partitioned_tn, &path);
-        let dendogram_entries =
-            to_dendogram_format(&contraction_tree, &partitioned_tn, contract_cost_tensors);
-        to_pdf("path_optimized", &dendogram_entries, None);
-
-        (partitioned_tn, path, unopt_partitioned_tn, unopt_path)
->>>>>>> 439ca677
     } else {
         Default::default()
     };
