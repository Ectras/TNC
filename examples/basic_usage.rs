use flexi_logger::{json_format, Duplicate, FileSpec, Logger};
use log::{debug, info, LevelFilter};
use mpi::traits::Communicator;
use mpi::Rank;
use rand::rngs::StdRng;
use rand::SeedableRng;
use tensorcontraction::contractionpath::contraction_cost::contract_cost_tensors;
use tensorcontraction::contractionpath::contraction_tree::export::{to_dendogram_format, to_pdf};
use tensorcontraction::contractionpath::contraction_tree::ContractionTree;
use tensorcontraction::contractionpath::paths::{greedy::Greedy, CostType, OptimizePath};
use tensorcontraction::mpi::communication::{
    broadcast_path, intermediate_reduce_tensor_network, scatter_tensor_network,
};
use tensorcontraction::networks::connectivity::ConnectivityLayout;
use tensorcontraction::networks::sycamore::random_circuit;
use tensorcontraction::tensornetwork::contraction::contract_tensor_network;
use tensorcontraction::tensornetwork::partitioning::partition_config::PartitioningStrategy;
use tensorcontraction::tensornetwork::partitioning::{find_partitioning, partition_tensor_network};
use tensorcontraction::types::ContractionIndex;

/// Sets up logging for rank `rank`. Each rank logs to a separate file and to stdout.
fn setup_logging_mpi(rank: Rank) {
    let _logger = Logger::with(LevelFilter::Debug)
        .format(json_format)
        .log_to_file(
            FileSpec::default()
                .discriminant(format!("rank{rank}"))
                .suppress_timestamp()
                .suffix("log.json"),
        )
        .duplicate_to_stdout(Duplicate::Info)
        .start()
        .unwrap();
}

// Run with at least 2 processes
fn main() {
    let mut rng = StdRng::seed_from_u64(23);
    let universe = mpi::initialize().unwrap();
    let world = universe.world();
    let size = world.size();
    let rank = world.rank();
    let root = world.process_at_rank(0);
    setup_logging_mpi(rank);
    info!(rank, size; "Logging setup");

    let seed = 23;
    let qubits = 5;
    let depth = 30;
    let single_qubit_probability = 0.4;
    let two_qubit_probability = 0.4;
    let connectivity = ConnectivityLayout::Osprey;
    info!(seed, qubits, depth, single_qubit_probability, two_qubit_probability, connectivity:?; "Configuration set");

    // Setup tensor network
    let (mut partitioned_tn, path) = if rank == 0 {
        let r_tn = random_circuit(
            qubits,
            depth,
            single_qubit_probability,
            two_qubit_probability,
            &mut rng,
            connectivity,
        );

        let partitioned_tn = if size > 1 {
<<<<<<< HEAD
            let partitioning = find_partitioning(
                &r_tn,
                size,
                String::from("tests/km1_kKaHyPar_sea20.ini"),
                true,
            );
=======
            let partitioning = find_partitioning(&r_tn, size, PartitioningStrategy::MinCut, true);
>>>>>>> f039f011
            debug!(tn_size = partitioning.len(); "TN size");
            debug!(partitioning:serde; "Partitioning created");
            partition_tensor_network(&r_tn, &partitioning)
        } else {
            r_tn
        };

        let mut opt = Greedy::new(&partitioned_tn, CostType::Flops);

        opt.optimize_path();
        let path = opt.get_best_replace_path();
        debug!(path:serde; "Found contraction path");
        let contraction_tree = ContractionTree::from_contraction_path(&partitioned_tn, &path);
        let dendogram_entries =
            to_dendogram_format(&contraction_tree, &partitioned_tn, contract_cost_tensors);
        to_pdf("from_path", &dendogram_entries);
        (partitioned_tn, path)
    } else {
        Default::default()
    };

    // Distribute tensor network and contract
    let local_tn = if size > 1 {
        let (mut local_tn, local_path) =
            scatter_tensor_network(&partitioned_tn, &path, rank, size, &world);
        debug!(rank; "Local tn and path");
        contract_tensor_network(&mut local_tn, &local_path);
        let path = if rank == 0 {
            let communication_path = path
                .iter()
                .filter(|a| matches!(a, ContractionIndex::Pair(_, _)))
                .cloned()
                .collect::<Vec<ContractionIndex>>();
            broadcast_path(&communication_path, &root, &world)
        } else {
            broadcast_path(&[], &root, &world)
        };

        intermediate_reduce_tensor_network(&mut local_tn, &path, rank, &world);
        local_tn
    } else {
        contract_tensor_network(&mut partitioned_tn, &path);
        partitioned_tn
    };

    // Print the result
    if rank == 0 {
        info!("{local_tn:?}");
    }
}<|MERGE_RESOLUTION|>--- conflicted
+++ resolved
@@ -64,16 +64,7 @@
         );
 
         let partitioned_tn = if size > 1 {
-<<<<<<< HEAD
-            let partitioning = find_partitioning(
-                &r_tn,
-                size,
-                String::from("tests/km1_kKaHyPar_sea20.ini"),
-                true,
-            );
-=======
             let partitioning = find_partitioning(&r_tn, size, PartitioningStrategy::MinCut, true);
->>>>>>> f039f011
             debug!(tn_size = partitioning.len(); "TN size");
             debug!(partitioning:serde; "Partitioning created");
             partition_tensor_network(&r_tn, &partitioning)
