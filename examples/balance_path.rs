use flexi_logger::{json_format, Duplicate, FileSpec, Logger};
use log::{info, LevelFilter};
use mpi::Rank;
use rand::rngs::StdRng;
use rand::SeedableRng;

use tensorcontraction::contractionpath::contraction_cost::contract_cost_tensors;
use tensorcontraction::contractionpath::contraction_tree::{
<<<<<<< HEAD
    balance_partitions_iter, BalanceSettings,
=======
    balance_partitions_iter, BalanceSettings, DendogramSettings,
>>>>>>> f039f011
};
use tensorcontraction::contractionpath::paths::greedy::Greedy;
use tensorcontraction::contractionpath::paths::{CostType, OptimizePath};
use tensorcontraction::mpi::communication::CommunicationScheme;
use tensorcontraction::networks::connectivity::ConnectivityLayout;
use tensorcontraction::networks::sycamore::random_circuit;
<<<<<<< HEAD
=======
use tensorcontraction::tensornetwork::partitioning::partition_config::PartitioningStrategy;
>>>>>>> f039f011
use tensorcontraction::tensornetwork::partitioning::{find_partitioning, partition_tensor_network};
use tensorcontraction::tensornetwork::tensor::Tensor;

/// Sets up logging for rank `rank`. Each rank logs to a separate file and to stdout.
fn setup_logging_mpi(rank: Rank) {
    let _logger = Logger::with(LevelFilter::Debug)
        .format(json_format)
        .log_to_file(
            FileSpec::default()
<<<<<<< HEAD
                .discriminant(format!("rank{}", rank))
=======
                .discriminant(format!("rank{rank}"))
>>>>>>> f039f011
                .suppress_timestamp()
                .suffix("log.json"),
        )
        .duplicate_to_stdout(Duplicate::Info)
        .start()
        .unwrap();
}

fn greedy_cost_fn(t1: &Tensor, t2: &Tensor) -> f64 {
    t1.size() as f64 + t2.size() as f64 - (t1 ^ t2).size() as f64
}

fn main() {
    let mut rng: StdRng = StdRng::seed_from_u64(27);

    let num_qubits = 20;
    let circuit_depth = 30;
    let single_qubit_probability = 0.4;
    let two_qubit_probability = 0.4;
    let connectivity = ConnectivityLayout::Osprey;
    let num_partitions = 4;

    setup_logging_mpi(0);

    let tensor = random_circuit(
        num_qubits,
        circuit_depth,
        single_qubit_probability,
        two_qubit_probability,
        &mut rng,
        connectivity,
    );

<<<<<<< HEAD
    // println!("Tensor: {:?}", tensor.total_num_tensors());
    // Find vec of partitions
    let partitioning = find_partitioning(
        &tensor,
        num_partitions,
        String::from("tests/cut_kKaHyPar_sea20.ini"),
        true,
    );
=======
    // Find vec of partitions
    let partitioning =
        find_partitioning(&tensor, num_partitions, PartitioningStrategy::MinCut, true);
>>>>>>> f039f011

    let partitioned_tn = partition_tensor_network(&tensor, &partitioning);
    let mut opt = Greedy::new(&partitioned_tn, CostType::Flops);
    opt.optimize_path();
    let path = opt.get_best_replace_path();

<<<<<<< HEAD
    let rebalance_depth = 1;
    let mut best_cost = f64::MAX;
    let mut best_iteration = 0;
    let mut best_method = String::new();
    for communication_scheme in [
        CommunicationScheme::Greedy,
        CommunicationScheme::Bipartition,
        CommunicationScheme::WeightedBranchBound,
    ] {
        let (num, mut _new_tn, _contraction_path, costs) = balance_partitions_iter(
=======
    #[derive(Debug, Clone, Copy)]
    struct Candidate {
        pub cost: f64,
        _iteration: usize,
        _method: CommunicationScheme,
    }

    let rebalance_depth = 1;
    let mut best = None;
    for communication_scheme in [
        CommunicationScheme::Greedy,
        CommunicationScheme::Bipartition,
    ] {
        let (num, _new_tn, _contraction_path, costs) = balance_partitions_iter(
>>>>>>> f039f011
            &partitioned_tn,
            &path,
            BalanceSettings {
                random_balance: false,
                rebalance_depth,
                iterations: 120,
<<<<<<< HEAD
                output_file: format!("output/{:?}_trial", communication_scheme),
                dendogram_cost_function: contract_cost_tensors,
                greedy_cost_function: greedy_cost_fn,
                communication_scheme,
            },
        );
        info!(
            "Best iteration for {:?} is {} at {}",
            communication_scheme, num, costs[num]
        );
        if costs[num] < best_cost {
            best_cost = costs[num];
            best_method = format!("{:?}", communication_scheme);
            best_iteration = num;
        }
    }
    info!(
        "Best scheme: {:?} with {} at {}",
        best_method, best_cost, best_iteration
    );
=======
                greedy_cost_function: greedy_cost_fn,
                communication_scheme,
            },
            Some(DendogramSettings {
                output_file: format!("output/{communication_scheme:?}_trial"),
                cost_function: contract_cost_tensors,
            }),
        );
        let candidate = Candidate {
            cost: costs[num],
            _iteration: num,
            _method: communication_scheme,
        };
        info!("Candidate: {candidate:?}");

        if best.map_or(true, |best: Candidate| best.cost > candidate.cost) {
            best = Some(candidate);
        }
    }
    info!("Best scheme: {best:?}");
>>>>>>> f039f011

    // contract_tensor_network(&mut new_tn, &contraction_path);
}<|MERGE_RESOLUTION|>--- conflicted
+++ resolved
@@ -6,21 +6,14 @@
 
 use tensorcontraction::contractionpath::contraction_cost::contract_cost_tensors;
 use tensorcontraction::contractionpath::contraction_tree::{
-<<<<<<< HEAD
-    balance_partitions_iter, BalanceSettings,
-=======
     balance_partitions_iter, BalanceSettings, DendogramSettings,
->>>>>>> f039f011
 };
 use tensorcontraction::contractionpath::paths::greedy::Greedy;
 use tensorcontraction::contractionpath::paths::{CostType, OptimizePath};
 use tensorcontraction::mpi::communication::CommunicationScheme;
 use tensorcontraction::networks::connectivity::ConnectivityLayout;
 use tensorcontraction::networks::sycamore::random_circuit;
-<<<<<<< HEAD
-=======
 use tensorcontraction::tensornetwork::partitioning::partition_config::PartitioningStrategy;
->>>>>>> f039f011
 use tensorcontraction::tensornetwork::partitioning::{find_partitioning, partition_tensor_network};
 use tensorcontraction::tensornetwork::tensor::Tensor;
 
@@ -30,11 +23,7 @@
         .format(json_format)
         .log_to_file(
             FileSpec::default()
-<<<<<<< HEAD
-                .discriminant(format!("rank{}", rank))
-=======
                 .discriminant(format!("rank{rank}"))
->>>>>>> f039f011
                 .suppress_timestamp()
                 .suffix("log.json"),
         )
@@ -68,27 +57,22 @@
         connectivity,
     );
 
-<<<<<<< HEAD
-    // println!("Tensor: {:?}", tensor.total_num_tensors());
-    // Find vec of partitions
-    let partitioning = find_partitioning(
-        &tensor,
-        num_partitions,
-        String::from("tests/cut_kKaHyPar_sea20.ini"),
-        true,
-    );
-=======
     // Find vec of partitions
     let partitioning =
         find_partitioning(&tensor, num_partitions, PartitioningStrategy::MinCut, true);
->>>>>>> f039f011
 
     let partitioned_tn = partition_tensor_network(&tensor, &partitioning);
     let mut opt = Greedy::new(&partitioned_tn, CostType::Flops);
     opt.optimize_path();
     let path = opt.get_best_replace_path();
 
-<<<<<<< HEAD
+    #[derive(Debug, Clone, Copy)]
+    struct Candidate {
+        pub cost: f64,
+        _iteration: usize,
+        _method: CommunicationScheme,
+    }
+
     let rebalance_depth = 1;
     let mut best_cost = f64::MAX;
     let mut best_iteration = 0;
@@ -99,50 +83,12 @@
         CommunicationScheme::WeightedBranchBound,
     ] {
         let (num, mut _new_tn, _contraction_path, costs) = balance_partitions_iter(
-=======
-    #[derive(Debug, Clone, Copy)]
-    struct Candidate {
-        pub cost: f64,
-        _iteration: usize,
-        _method: CommunicationScheme,
-    }
-
-    let rebalance_depth = 1;
-    let mut best = None;
-    for communication_scheme in [
-        CommunicationScheme::Greedy,
-        CommunicationScheme::Bipartition,
-    ] {
-        let (num, _new_tn, _contraction_path, costs) = balance_partitions_iter(
->>>>>>> f039f011
             &partitioned_tn,
             &path,
             BalanceSettings {
                 random_balance: false,
                 rebalance_depth,
                 iterations: 120,
-<<<<<<< HEAD
-                output_file: format!("output/{:?}_trial", communication_scheme),
-                dendogram_cost_function: contract_cost_tensors,
-                greedy_cost_function: greedy_cost_fn,
-                communication_scheme,
-            },
-        );
-        info!(
-            "Best iteration for {:?} is {} at {}",
-            communication_scheme, num, costs[num]
-        );
-        if costs[num] < best_cost {
-            best_cost = costs[num];
-            best_method = format!("{:?}", communication_scheme);
-            best_iteration = num;
-        }
-    }
-    info!(
-        "Best scheme: {:?} with {} at {}",
-        best_method, best_cost, best_iteration
-    );
-=======
                 greedy_cost_function: greedy_cost_fn,
                 communication_scheme,
             },
@@ -163,7 +109,6 @@
         }
     }
     info!("Best scheme: {best:?}");
->>>>>>> f039f011
 
     // contract_tensor_network(&mut new_tn, &contraction_path);
 }