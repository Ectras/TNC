--- conflicted
+++ resolved
@@ -24,13 +24,7 @@
 bincode = "1.3.3"
 lazy_static = "1.5.0"
 log = { version = "0.4.22", features = ["kv_std", "kv_serde"] }
-<<<<<<< HEAD
-regex = "1.10.5"
-serde_json = "1.0.121"
-chrono = "0.4.38"
-=======
 rustc-hash = "2.0.0"
->>>>>>> 0b60717e
 
 [dev-dependencies]
 criterion = "0.5.1"
