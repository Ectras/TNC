--- conflicted
+++ resolved
@@ -14,16 +14,12 @@
 num-complex = "0.4.2"
 rand = "0.8.5"
 random = "0.13.2"
-<<<<<<< HEAD
-taco-sys = { git = "ssh://gitlab.lrz.de/quantum-research/taco-sys.git", tag = "v0.5.0", version = "0.5.0" }
+tetra = { git = "ssh://gitlab.lrz.de/quantum-research/tetra.git", branch = "contract_without_new", version = "0.1.0" }
 antlr-rust = "0.3.0-beta"
 
 [dev-dependencies]
 tux = "0.2.2"
-=======
-tetra = { git = "ssh://gitlab.lrz.de/quantum-research/tetra.git", branch = "contract_without_new", version = "0.1.0" }
 
 [[bench]]
 name = "benchmarks"
-harness = false
->>>>>>> 3557454a
+harness = false